<<<<<<< HEAD
# -*- coding: utf-8 -*-
#
# Licensed under the terms of the BSD 3-Clause
# (see guidata/LICENSE for details)

"""
Data sets
---------

Defining data sets
^^^^^^^^^^^^^^^^^^

.. autoclass:: guidata.dataset.DataSet
    :members:

.. autoclass:: guidata.dataset.DataSetGroup
    :members:

.. autoclass:: guidata.dataset.ActivableDataSet
    :members:

Grouping items
^^^^^^^^^^^^^^

.. autoclass:: guidata.dataset.BeginGroup
    :members:

.. autoclass:: guidata.dataset.EndGroup
    :members:

.. autoclass:: guidata.dataset.BeginTabGroup
    :members:

.. autoclass:: guidata.dataset.EndTabGroup
    :members:

Handling item properties
^^^^^^^^^^^^^^^^^^^^^^^^

.. autoclass:: guidata.dataset.ItemProperty

.. autoclass:: guidata.dataset.FormatProp
    :members:

.. autoclass:: guidata.dataset.GetAttrProp
    :members:

.. autoclass:: guidata.dataset.ValueProp
    :members:

.. autoclass:: guidata.dataset.NotProp
    :members:

.. autoclass:: guidata.dataset.FuncProp
    :members:
"""

# pylint: disable-msg=W0622
# pylint: disable-msg=W0212

from __future__ import annotations

import re
import sys
import warnings
from abc import ABC, abstractmethod
from collections.abc import Callable
from copy import deepcopy
from typing import TYPE_CHECKING, Any, TypeVar

from guidata.config import ValidationMode, get_validation_mode
from guidata.io import INIReader, INIWriter
from guidata.userconfig import UserConfig

DEBUG_DESERIALIZE = False

if TYPE_CHECKING:
    from qtpy.QtCore import QSize
    from qtpy.QtWidgets import QDialog, QWidget

    from guidata.dataset.qtwidgets import DataSetEditDialog
    from guidata.io import HDF5Reader, HDF5Writer, JSONReader, JSONWriter


class DataItemValidationWarning(UserWarning):
    """Warning raised when a DataItem value is invalid
    and validation mode is 'ENABLED'"""

    pass


class NoDefault:
    pass


class ItemProperty:
    """Base class for item properties

    Args:
        callable (Callable): callable to use to evaluate the value of the property
    """

    def __init__(self, callable: Callable) -> None:
        self.callable = callable

    def __call__(self, instance: DataSet, item: Any, value: Any) -> Any:
        """Evaluate the value of the property given, the instance,
        the item and the value maintained in the instance by the item"""
        return self.callable(instance, item, value)

    def set(self, instance: DataSet, item: Any, value: Any) -> Any:
        """Sets the value of the property given an instance, item and value
        Depending on implementation the value will be stored either on the
        instance, item or self

        Args:
            instance (DataSet): instance of the DataSet
            item (Any): item to set the value of
            value (Any): value to set
        """
        raise NotImplementedError


FMT_GROUPS = re.compile(r"(?<!%)%\((\w+)\)")


class FormatProp(ItemProperty):
    """A Property that returns a string to help
    custom read-only representation of items

    Args:
        fmt (str): format string
        ignore_error (bool): ignore errors when formatting. Defaults to True.
    """

    def __init__(self, fmt: str, ignore_error: bool | None = True) -> None:
        """fmt is a format string
        it can contain a single anonymous substition or
        several named substitions.
        """
        self.fmt = fmt
        self.ignore_error = ignore_error
        self.attrs = FMT_GROUPS.findall(fmt)

    def __call__(self, instance: DataSet, item: DataItem, value: Any) -> Any:
        if not self.attrs:
            return self.fmt.format(value)
        dic = {}
        for attr in self.attrs:
            dic[attr] = getattr(instance, attr)
        try:
            return self.fmt % dic
        except TypeError:
            if not self.ignore_error:
                print(f"Wrong Format for {item._name} : {self.fmt!r} % {dic!r}")
                raise


class GetAttrProp(ItemProperty):
    """A property that matches the value of
    an instance's attribute

    Args:
        attr (str): attribute to match
    """

    def __init__(self, attr: str) -> None:
        self.attr = attr

    def __call__(self, instance: DataSet, item: DataItem, value: Any) -> Any:
        val = getattr(instance, self.attr)
        return val

    def set(self, instance: DataSet, item: DataItem, value: Any) -> None:
        setattr(instance, self.attr, value)


class ValueProp(ItemProperty):
    """A property that retrieves a value stored elsewhere

    Args:
        value (Any): value to store
    """

    def __init__(self, value: Any) -> None:
        self.value = value

    def __call__(self, instance: DataSet, item: DataItem, value: Any) -> Any:
        return self.value

    def set(self, instance: DataSet, item: DataItem, value: Any) -> None:
        """Sets the value of the property given an instance, item and value

        Args:
            instance (DataSet): instance of the DataSet
            item (Any): item to set the value of
            value (Any): value to set
        """
        self.value = value


class NotProp(ItemProperty):
    """Not property

    Args:
        prop (ItemProperty): property to negate
    """

    def __init__(self, prop: ItemProperty):
        self.property = prop

    def __call__(self, instance: DataSet, item: DataItem, value: Any) -> Any:
        return not self.property(instance, item, value)

    def set(self, instance: DataSet, item: DataItem, value: Any) -> None:
        """Sets the value of the property given an instance, item and value

        Args:
            instance (DataSet): instance of the DataSet
            item (Any): item to set the value of
            value (Any): value to set
        """
        self.property.set(instance, item, not value)


class FuncProp(ItemProperty):
    """An 'operator property'

    Args:
        prop (ItemProperty): property to apply function to
        func (function): function to apply
        invfunc (function): inverse function (default: func)
    """

    def __init__(
        self,
        prop: ItemProperty,
        func: Callable,
        invfunc: Callable | None = None,
    ) -> None:
        self.property = prop
        self.function = func
        if invfunc is None:
            invfunc = func
        self.inverse_function = invfunc

    def __call__(self, instance: DataSet, item: DataItem, value: Any) -> Any:
        return self.function(self.property(instance, item, value))

    def set(self, instance: DataSet, item: DataItem, value: Any) -> None:
        """Sets the value of the property given an instance, item and value

        Args:
            instance (DataSet): instance of the DataSet
            item (Any): item to set the value of
            value (Any): value to set
        """
        self.property.set(instance, item, self.inverse_function(value))


class DataItem(ABC):
    """DataSet data item

    Args:
        label (str): item label
        default (Any): default value
        help (str): text displayed on data item's tooltip
        check (bool): check value (default: True)
    """

    type = type
    count = 0

    def __init__(
        self,
        label: str,
        default: Any | None = None,
        help: str | None = "",
        check: bool | None = True,
    ) -> None:
        self._order = DataItem.count
        DataItem.count += 1
        self._name: str | None = None
        self._default = default
        self._help = help
        self._props: dict[
            Any, Any
        ] = {}  # a dict realm->dict containing realm-specific properties
        self.set_prop("display", col=0, colspan=None, row=None, label=label)
        self.set_prop("data", check_value=check)

    def get_prop(self, realm: str, name: str, default: Any = NoDefault) -> Any:
        """Get one property of this item

        Args:
            realm (str): realm name
            name (str): property name
            default (Any): default value (default: NoDefault)

        Returns:
            Any: property value
        """
        prop = self._props.get(realm)
        if not prop:
            prop = {}
        if default is NoDefault:
            return prop[name]
        return prop.get(name, default)

    def get_prop_value(
        self, realm: str, instance: DataSet, name: str, default: Any = NoDefault
    ) -> Any:
        """Get one property of this item

        Args:
            realm (str): realm name
            instance (DataSet): instance of the DataSet
            name (str): property name
            default (Any): default value (default: NoDefault)

        Returns:
            Any: property value
        """
        value = self.get_prop(realm, name, default)
        if isinstance(value, ItemProperty):
            return value(instance, self, self.get_value(instance))
        else:
            return value

    def set_prop(self, realm: str, **kwargs) -> DataItem:
        """Set one or several properties using the syntax::

            set_prop(name1=value1, ..., nameX=valueX)

        It returns self so that we can assign to the result like this::

            item = Item().set_prop(x=y)

        Args:
            realm (str): realm name
            kwargs: properties to set

        Returns:
            DataItem: self
        """  # noqa
        prop = self._props.setdefault(realm, {})
        prop.update(kwargs)
        return self

    def set_pos(
        self, col: int = 0, colspan: int | None = None, row: int | None = None
    ) -> DataItem:
        """Set data item's position on a GUI layout

        Args:
            col (int): column number (default: 0)
            colspan (int): number of columns (default: None)
            row (int): row number (default: None)
        """
        self.set_prop("display", col=col, colspan=colspan, row=row)
        return self

    def __str__(self) -> str:
        return f"{self._name} : {self.__class__.__name__}"

    def get_help(self, instance: DataSet) -> str:
        """Return data item's tooltip

        Args:
            instance (DataSet): instance of the DataSet

        Returns:
            str: tooltip
        """
        auto_help = self.get_auto_help(instance)
        help = self._help or ""
        if auto_help:
            help = help + "\n(" + auto_help + ")" if help else auto_help.capitalize()
        return help

    def get_auto_help(self, instance: DataSet) -> str:
        """Return the automatically generated part of data item's tooltip

        Args:
            instance (DataSet): instance of the DataSet

        Returns:
            str: automatically generated part of tooltip
        """
        return ""

    def format_string(self, instance: Any, value: Any, fmt: str, func: Callable) -> str:
        """Apply format to string representation of the item's value

        Args:
            instance (Any): instance of the DataSet
            value (Any): item's value
            fmt (str): format string
            func (Callable): function to apply to the value before formatting

        Returns:
            str: formatted string
        """
        return fmt % (func(value),)

    def get_string_value(self, instance: DataSet) -> str:
        """Return a formatted unicode representation of the item's value
        obeying 'display' or 'repr' properties

        Args:
            instance (DataSet): instance of the DataSet

        Returns:
            str: formatted string
        """
        value = self.get_value(instance)
        repval = self.get_prop_value("display", instance, "repr", None)
        if repval is not None:
            return repval
        else:
            fmt = self.get_prop_value("display", instance, "format", "%s")
            fmt = "%s" if fmt is None else fmt
            func = self.get_prop_value("display", instance, "func", lambda x: x)
            if (
                isinstance(fmt, Callable)  # type:ignore
                and value is not None
            ):
                return fmt(func(value))
            if value is not None:
                text = self.format_string(instance, value, fmt, func)
            else:
                text = ""
            return text

    def get_name(self) -> str:
        """Return data item's name

        Returns:
            str: name
        """
        return self._name or ""

    def set_name(self, new_name: str) -> None:
        """Set data item's name

        Args:
            new_name (str): new name
        """
        self._name = new_name

    def set_help(self, new_help: str) -> None:
        """Set data item's help text

        Args:
            new_help (str): new help text
        """
        self._help = new_help

    def set_from_string(self, instance: DataSet, string_value: str) -> None:
        """Set data item's value from specified string

        Args:
            instance (DataSet): instance of the DataSet
            string_value (str): string value
        """
        value = self.from_string(string_value)
        self.__set__(instance, value)

    def get_default(self) -> Any:
        """Return data item's default value

        Returns:
            Any: default value
        """
        return self._default

    def set_default(self, instance: DataSet) -> None:
        """Set data item's value to default

        Args:
            instance (DataSet): instance of the DataSet
        """
        self.__set__(instance, deepcopy(self._default))

    def accept(self, visitor: object) -> None:
        """This is the visitor pattern's accept function.
        It calls the corresponding visit_MYCLASS method
        of the visitor object.

        Python's allow a generic base class implementation of
        this method so there's no need to write an accept function
        for each derived class unless you need to override the
        default behavior

        Args:
            visitor (object)
        """
        funcname = "visit_" + self.__class__.__name__
        func = getattr(visitor, funcname)
        func(self)

    def __set__(self, instance: Any, value: Any) -> None:
        """Set data item's value

        Args:
            instance (Any): instance of the DataSet
            value (Any): value to set
        """
        vmode = get_validation_mode()
        if vmode != ValidationMode.DISABLED:
            try:
                self.check_value(value, raise_exception=True)
            except Exception as exc:
                msg = f"Checking ({str(self)}): {exc}"
                if vmode == ValidationMode.ENABLED:
                    # Show a warning in replacement of the exception
                    warnings.warn(msg, DataItemValidationWarning)
                elif vmode == ValidationMode.STRICT:
                    # Raise an exception if strict validation is enabled
                    raise ValueError(msg) from exc
                else:
                    raise ValueError(f"Unknown validation mode: {vmode}") from exc
        setattr(instance, "_%s" % (self._name), value)

    def __get__(self, instance: Any, klass: type) -> Any | None:
        if instance is not None:
            return getattr(instance, "_%s" % (self._name), self._default)
        else:
            return self

    def get_value(self, instance: Any) -> Any:
        """Return data item's value

        Args:
            instance (Any): instance of the DataSet

        Returns:
            Any: data item's value
        """
        return self.__get__(instance, instance.__class__)

    def check_item(self, instance: Any) -> bool:
        """Check data item's current value (calling method check_value)

        Args:
            instance (Any): instance of the DataSet

        Returns:
            Any: data item's value
        """
        value = getattr(instance, "_%s" % (self._name))
        return self.check_value(value)

    def check_value(self, value: Any, raise_exception: bool = True) -> bool:
        """Check if `value` is valid for this data item

        Args:
            value (Any): value to check
            raise_exception (bool): if True, raise an exception if the value is invalid.
            Defaults to True.

        Returns:
            bool: value
        """
        raise NotImplementedError()

    def from_string(self, string_value: str) -> Any:
        """Transform string into valid data item's value

        Args:
            string_value (str): string value

        Returns:
            Any: data item's value
        """
        raise NotImplementedError()

    def bind(self, instance: DataSet) -> DataItemVariable:
        """Return a DataItemVariable instance bound to the data item

        Args:
            instance (DataSet): instance of the DataSet

        Returns:
            DataItemVariable: DataItemVariable instance
        """
        return DataItemVariable(self, instance)

    def serialize(
        self,
        instance: DataSet,
        writer: HDF5Writer | JSONWriter | INIWriter,
    ) -> None:
        """Serialize this item using the writer object

        This is a default implementation that should work for
        everything but new datatypes

        Args:
            instance (DataSet): instance of the DataSet
            writer (HDF5Writer | JSONWriter | INIWriter): writer object
        """
        value = self.get_value(instance)
        writer.write(value)

    def get_value_from_reader(self, reader: HDF5Reader | JSONReader | INIReader) -> Any:
        """Reads value from the reader object, inside the try...except
        statement defined in the base item `deserialize` method

        This method is reimplemented in some child classes

        Args:
            reader (HDF5Reader | JSONReader | INIReader): reader object
        """
        return reader.read_any()

    def deserialize(
        self,
        instance: Any,
        reader: HDF5Reader | JSONReader | INIReader,
    ) -> None:
        """Deserialize this item using the reader object

        Default base implementation supposes the reader can
        detect expected datatype from the stream

        Args:
            instance (Any): instance of the DataSet
            reader (HDF5Reader | JSONReader | INIReader): reader object
        """
        try:
            value = self.get_value_from_reader(reader)
        except KeyError:
            self.set_default(instance)
            return
        except RuntimeError as e:
            if DEBUG_DESERIALIZE:
                import traceback

                print("DEBUG_DESERIALIZE enabled in datatypes.py", file=sys.stderr)
                traceback.print_stack()
                print(e, file=sys.stderr)
            self.set_default(instance)
            return
        self.__set__(instance, value)


class Obj:
    """An object that helps build default instances for
    ObjectItems"""

    def __init__(self, **kwargs) -> None:
        self.__dict__.update(kwargs)


class ObjectItem(DataItem):
    """Simple helper class implementing default
    for composite objects"""

    klass: type | None = None

    def set_default(self, instance: DataSet) -> None:
        """Make a copy of the default value

        Args:
            instance (DataSet): instance of the DataSet
        """
        # Avoid circular import
        # pylint: disable=import-outside-toplevel
        from guidata.dataset.conv import update_dataset

        if self.klass is not None:
            value = self.klass()  # pylint: disable=not-callable
            if self._default is not None:
                update_dataset(value, self._default)
            self.__set__(instance, value)

    def deserialize(
        self,
        instance: DataSet,
        reader: HDF5Reader | JSONReader | INIReader,
    ) -> None:
        """Deserialize this item using the reader object

        We build a new default object and deserialize it

        Args:
            instance (DataSet): instance of the DataSet
            reader (HDF5Reader | JSONReader | INIReader): reader object
        """
        if self.klass is not None:
            value = self.klass()  # pylint: disable=not-callable
            value.deserialize(reader)
            self.__set__(instance, value)


class DataItemProxy:
    """
    Proxy for DataItem objects

    This class is needed to construct GroupItem class
    (see module guidata.qtwidgets)

    Args:
        item (DataItem): data item to proxy
    """

    def __init__(self, item: DataItem):
        self.item = item

    def __str__(self):
        return self.item._name + "_proxy: " + self.__class__.__name__

    def get_help(self, instance: DataSet) -> str:
        """DataItem method proxy

        Args:
            instance (DataSet): instance of the DataSet

        Returns:
            str: help string
        """
        return self.item.get_help(instance)

    def get_auto_help(self, instance: DataSet) -> str:
        """DataItem method proxy

        Args:
            instance (DataSet): instance of the DataSet

        Returns:
            str: help string
        """
        return self.item.get_auto_help(instance)

    def get_string_value(self, instance: DataSet) -> str:
        """DataItem method proxy

        Args:
            instance (DataSet): instance of the DataSet

        Returns:
            str: string value
        """
        return self.item.get_string_value(instance)

    def set_from_string(self, instance: DataSet, string_value: str) -> None:
        """DataItem method proxy

        Args:
            instance (DataSet): instance of the DataSet
            string_value (str): string value
        """
        self.item.set_from_string(instance, string_value)

    def set_default(self, instance: DataSet) -> None:
        """DataItem method proxy

        Args:
            instance (DataSet): instance of the DataSet
        """
        self.item.set_default(instance)

    def __set__(self, instance: Any, value: Any):
        pass

    def accept(self, visitor: object) -> None:
        """DataItem method proxy

        Args:
            visitor (object): visitor object
        """
        self.item.accept(visitor)

    def get_value(self, instance: DataItem) -> Any:
        """DataItem method proxy

        Args:
            instance (DataItem): instance of the DataItem

        Returns:
            Any: value
        """
        return self.item.get_value(instance)

    def check_item(self, instance: DataItem) -> bool:
        """DataItem method proxy

        Args:
            instance (DataItem): instance of the DataItem

        Returns:
            Any: value
        """
        return self.item.check_item(instance)

    def check_value(self, value: float | int, raise_exception: bool = True) -> bool:
        """DataItem method proxy

        Args:
            value (Any): value
            raise_exception (bool): if True, raise an exception if the value is invalid.
             Defaults to True.

        Returns:
            Any: value
        """
        return self.item.check_value(value, raise_exception)

    def from_string(self, string_value: str) -> Any:
        """DataItem method proxy

        Args:
            string_value (str): string value

        Returns:
            Any: value
        """
        return self.item.from_string(string_value)

    def get_prop(self, realm: str, name: str, default=NoDefault) -> Any:
        """DataItem method proxy

        Args:
            realm (str): realm
            name (str): name
            default (Any): default value

        Returns:
            Any: value
        """
        return self.item.get_prop(realm, name, default)

    def get_prop_value(
        self, realm, instance: DataSet, name: str, default: Any = NoDefault
    ) -> Any:
        """DataItem method proxy

        Args:
            realm (str): realm
            instance (DataSet): instance of the DataSet
            name (str): name
            default (Any): default value

        Returns:
            Any: value
        """
        return self.item.get_prop_value(realm, instance, name, default)

    def set_prop(self, realm: str, **kwargs) -> DataItem:
        """DataItem method proxy

        Args:
            realm (str): realm
            kwargs: keyword arguments

        Returns:
            DataItem: data item
        """  # noqa
        return self.item.set_prop(realm, **kwargs)

    def bind(self, instance: DataSet) -> DataItemVariable:
        """DataItem method proxy

        Args:
            instance (DataSet): instance of the DataSet

        Returns:
            DataItemVariable: data item variable
        """
        return DataItemVariable(self, instance)


class DataItemVariable:
    """An instance of a DataItemVariable represent a binding between
    an item and a dataset.

    could be called a bound property.

    since DataItem instances are class attributes they need to have a
    DataSet instance to store their value. This class binds the two
    together.

    Args:
        item (DataItem): data item
        instance (DataSet): instance of the DataSet
    """

    def __init__(
        self,
        item: DataItem,
        instance: DataSet,
    ):
        self.item = item
        self.instance = instance

    def get_prop_value(self, realm: str, name: str, default: object = NoDefault) -> Any:
        """DataItem method proxy

        Args:
            realm (str): realm
            name (str): name
            default (object): default value

        Returns:
            Any: value
        """
        return self.item.get_prop_value(realm, self.instance, name, default)

    def get_prop(self, realm: str, name: str, default: type | None = NoDefault) -> Any:
        """DataItem method proxy

        Args:
            realm (str): realm
            name (str): name
            default (type | None): default value

        Returns:
            Any: value
        """
        return self.item.get_prop(realm, name, default)

    def get_help(self) -> str:
        """Re-implement DataItem method

        Returns:
            str: help string
        """
        return self.item.get_help(self.instance)

    def get_auto_help(self) -> str:
        """Re-implement DataItem method

        Returns:
            str: help string
        """
        return self.item.get_auto_help(self.instance)

    def get_string_value(self) -> str:
        """Return a unicode representation of the item's value
        obeying 'display' or 'repr' properties

        Returns:
            str: string value
        """
        return self.item.get_string_value(self.instance)

    def set_default(self) -> None:
        """Re-implement DataItem method"""
        return self.item.set_default(self.instance)

    def get(self) -> Any:
        """Re-implement DataItem method

        Returns:
            Any: value
        """
        return self.item.get_value(self.instance)

    def set(self, value: Any) -> None:
        """Re-implement DataItem method

        Args:
            value (Any): value
        """
        return self.item.__set__(self.instance, value)

    def set_from_string(self, string_value) -> None:
        """Re-implement DataItem method

        Args:
            string_value (str): string value
        """
        return self.item.set_from_string(self.instance, string_value)

    def check_item(self) -> bool:
        """Re-implement DataItem method

        Returns:
            Any: value
        """
        return self.item.check_item(self.instance)

    def check_value(self, value: float | int, raise_exception: bool = True) -> bool:
        """Re-implement DataItem method

        Args:
            value (Any): value
            raise_exception (bool): if True, raise an exception if the value is invalid.
             Defaults to True.

        Returns:
            Any: value
        """
        return self.item.check_value(value, raise_exception)

    def from_string(self, string_value: str) -> Any:
        """Re-implement DataItem method

        Args:
            string_value (str): string value

        Returns:
            Any: value
        """
        return self.item.from_string(string_value)

    def label(self) -> str:
        """Re-implement DataItem method

        Returns:
            str: label
        """
        return self.item.get_prop("display", "label")


class DataSetMeta(type):
    """
    DataSet metaclass

    Create class attribute `_items`: list of the DataSet class attributes,
    created in the same order as these attributes were written
    """

    def __new__(cls: type, name: str, bases: Any, dct: dict[str, Any]) -> type:
        items = {}
        for base in bases:
            if getattr(base, "__metaclass__", None) is DataSetMeta:
                for item in base._items:
                    items[item._name] = item

        for attrname, value in list(dct.items()):
            if isinstance(value, DataItem):
                value.set_name(attrname)
                if attrname in items:
                    value._order = items[attrname]._order
                items[attrname] = value
        items_list = list(items.values())
        items_list.sort(key=lambda x: x._order)

        dct["_items"] = items_list
        return type.__new__(cls, name, bases, dct)


Meta_Py3Compat = DataSetMeta("Meta_Py3Compat", (object,), {})


AnyDataSet = TypeVar("AnyDataSet", bound="DataSet")


class DataSet(metaclass=DataSetMeta):
    """Construct a DataSet object is a set of DataItem objects

    Args:
        title (str): title
        comment (str): comment. Text shown on the top of the first data item
        icon (str): icon filename as in image search paths
    """

    _items: list[DataItem] = []
    __metaclass__ = DataSetMeta  # keep it even with Python 3 (see DataSetMeta)

    def __init__(
        self,
        title: str | None = None,
        comment: str | None = None,
        icon: str = "",
        readonly: bool = False,
    ):
        self.__comment = comment
        self.__icon = icon
        comp_title, comp_comment = self._compute_title_and_comment()
        if title:
            self.__title = title
        else:
            self.__title = comp_title
        if comment is None:
            self.__comment = comp_comment
        self.__changed = False

        self.__readonly: bool = readonly

        self.set_defaults()

    def get_items(self, copy=False) -> list[DataItem]:
        """Returns all the DataItem objects from the DataSet instance. Ignore private
        items that have a name starting with an underscore (e.g. '_private_item = ...')

        Args:
            copy: If True, deepcopy the DataItem list, else return the original.
            Defaults to False.

        Returns:
            _description_
        """
        result_items = self._items if not copy else deepcopy(self._items)
        return list(filter(lambda s: not s.get_name().startswith("_"), result_items))

    @classmethod
    def create(cls: type[AnyDataSet], **kwargs) -> AnyDataSet:
        """Create a new instance of the DataSet class

        Args:
            kwargs: keyword arguments to set the DataItem values

        Returns:
            DataSet instance
        """  # noqa
        instance = cls()
        for name in kwargs:
            for item in instance._items:
                if item._name == name:
                    setattr(instance, name, kwargs[name])
                    break
            else:
                raise AttributeError(f"Unknown attribute {name}")
        return instance

    def _get_translation(self):
        """We try to find the translation function (_) from the module
        this class was created in

        This function is unused but could be useful to translate strings that
        cannot be translated at the time they are created.
        """
        module = sys.modules[self.__class__.__module__]
        if hasattr(module, "_"):
            return module._
        else:
            return lambda x: x

    def _compute_title_and_comment(self) -> tuple[str, str | None]:
        """
        Private method to compute title and comment of the data set
        """
        comp_title = self.__class__.__name__
        comp_comment = None
        if self.__doc__:
            doc_lines = self.__doc__.splitlines()
            # Remove empty lines at the begining of comment
            while doc_lines and not doc_lines[0].strip():
                del doc_lines[0]
            if doc_lines:
                comp_title = doc_lines.pop(0).strip()
            if doc_lines:
                comp_comment = "\n".join([x.strip() for x in doc_lines])
        return comp_title, comp_comment

    def get_title(self) -> str:
        """Return data set title

        Returns:
            str: title
        """
        return self.__title

    def get_comment(self) -> str | None:
        """Return data set comment

        Returns:
            str | None: comment
        """
        return self.__comment

    def get_icon(self) -> str | None:
        """Return data set icon

        Returns:
            str | None: icon
        """
        return self.__icon

    def set_defaults(self) -> None:
        """Set default values"""
        for item in self._items:
            item.set_default(self)

    def __str__(self):
        return self.to_string(debug=False)

    def check(self) -> list[str]:
        """Check the dataset item values

        Returns:
            list[str]: list of errors
        """
        errors = []
        for item in self._items:
            if not item.check_item(self) and item._name is not None:
                errors.append(item._name)
        return errors

    def text_edit(self) -> None:
        """Edit data set with text input only"""
        from guidata.dataset import textedit

        self.accept(textedit.TextEditVisitor(self))

    def edit(
        self,
        parent: QWidget | None = None,
        apply: Callable | None = None,
        wordwrap: bool = True,
        size: QSize | tuple[int, int] | None = None,
    ) -> DataSetEditDialog:
        """Open a dialog box to edit data set

        Args:
            parent: parent widget (default is None, meaning no parent)
            apply: apply callback (default is None)
            wordwrap: if True, comment text is wordwrapped
            size: dialog size (QSize object or integer tuple (width, height))
        """
        # Importing those modules here avoids Qt dependency when
        # guidata is used without Qt
        # pylint: disable=import-outside-toplevel
        from guidata.dataset.qtwidgets import DataSetEditDialog
        from guidata.qthelpers import exec_dialog

        dlg = DataSetEditDialog(
            self,
            icon=self.__icon,
            parent=parent,
            apply=apply,
            wordwrap=wordwrap,
            size=size,
        )

        return exec_dialog(dlg)

    def view(
        self,
        parent: QWidget | None = None,
        wordwrap: bool = True,
        size: QSize | tuple[int, int] | None = None,
    ) -> None:
        """Open a dialog box to view data set

        Args:
            parent: parent widget (default is None, meaning no parent)
            wordwrap: if True, comment text is wordwrapped
            size: dialog size (QSize object or integer tuple (width, height))
        """
        # Importing those modules here avoids Qt dependency when
        # guidata is used without Qt
        # pylint: disable=import-outside-toplevel
        from guidata.dataset.qtwidgets import DataSetShowDialog
        from guidata.qthelpers import exec_dialog

        dial = DataSetShowDialog(
            self, icon=self.__icon, parent=parent, wordwrap=wordwrap, size=size
        )
        return exec_dialog(dial)

    def is_readonly(self) -> bool:
        return bool(self.__readonly)

    def set_readonly(self, readonly: bool = True):
        self.__readonly = readonly

    def to_string(
        self,
        debug: bool | None = False,
        indent: str | None = None,
        align: bool | None = False,
        show_hidden: bool | None = True,
    ) -> str:
        """Return readable string representation of the data set
        If debug is True, add more details on data items

        Args:
            debug (bool): if True, add more details on data items
            indent (str): indentation string (default is None,
                meaning no indentation)
            align (bool): if True, align data items (default is False)
            show_hidden (bool): if True, show hidden data items
                (default is True)

        Returns:
            str: string representation of the data set
        """
        if indent is None:
            indent = "\n    "
        txt = "%s:" % (self.__title)

        def _get_label(item):
            if debug:
                return item._name
            else:
                return item.get_prop_value("display", self, "label")

        length = 0
        if align:
            for item in self._items:
                item_length = len(_get_label(item))
                if item_length > length:
                    length = item_length
        for item in self._items:
            try:
                hide = item.get_prop_value("display", self, "hide")
                if not show_hidden and hide is True:
                    continue
            except KeyError:
                pass
            if isinstance(item, ObjectItem):
                composite_dataset = item.get_value(self)
                txt += indent + composite_dataset.to_string(
                    debug=debug, indent=indent + "  "
                )
                continue
            elif isinstance(item, BeginGroup):
                txt += "%s%s:" % (indent, item._name)
                indent += "  "
                continue
            elif isinstance(item, EndGroup):
                indent = indent[:-2]
                continue
            value = getattr(self, "_%s" % (item._name))
            value_str = "-" if value is None else item.get_string_value(self)
            if debug:
                label = item._name
            else:
                label = item.get_prop_value("display", self, "label")
            if length and label is not None:
                label = label.ljust(length)
            txt += f"{indent}{label}: {value_str}"
            if debug:
                txt += " (" + item.__class__.__name__ + ")"
        return txt

    def accept(self, vis: object) -> None:
        """Helper function that passes the visitor to the accept methods of all
        the items in this dataset

        Args:
            vis (object): visitor object
        """
        for item in self._items:
            item.accept(vis)

    def serialize(self, writer: HDF5Writer | JSONWriter | INIWriter) -> None:
        """Serialize the dataset

        Args:
            writer (HDF5Writer | JSONWriter | INIWriter): writer object
        """
        for item in self._items:
            with writer.group(item._name):
                item.serialize(self, writer)

    def deserialize(self, reader: HDF5Reader | JSONReader | INIReader) -> None:
        """Deserialize the dataset

        Args:
            reader (HDF5Reader | JSONReader | INIReader): reader object
        """
        for item in self._items:
            with reader.group(item._name):
                try:
                    item.deserialize(self, reader)
                except RuntimeError as error:
                    if DEBUG_DESERIALIZE:
                        import traceback

                        print(
                            "DEBUG_DESERIALIZE enabled in datatypes.py", file=sys.stderr
                        )
                        traceback.print_stack()
                        print(error, file=sys.stderr)
                    item.set_default(self)

    def read_config(self, conf: UserConfig, section: str, option: str) -> None:
        """Read configuration from a UserConfig instance

        Args:
            conf (UserConfig): UserConfig instance
            section (str): section name
            option (str): option name
        """
        reader = INIReader(conf, section, option)
        self.deserialize(reader)

    def write_config(self, conf: UserConfig, section: str, option: str) -> None:
        """Write configuration to a UserConfig instance

        Args:
            conf (UserConfig): UserConfig instance
            section (str): section name
            option (str): option name
        """
        writer = INIWriter(conf, section, option)
        self.serialize(writer)

    @classmethod
    def set_global_prop(klass, realm: str, **kwargs) -> None:
        """Set global properties for all data items in the dataset

        Args:
            realm (str): realm name
            kwargs (dict): properties to set
        """  # noqa
        for item in klass._items:
            item.set_prop(realm, **kwargs)


class ActivableDataSet(DataSet):
    """An ActivableDataSet instance must have an "enable" class attribute which
    will set the active state of the dataset instance
    (see example in: tests/activable_dataset.py)

    Args:
        title (str): dataset title (optional)
        comment (str): dataset comment (optional)
        icon (str): dataset icon. Default is "" (no icon)
    """

    _activable = True  # default *instance* attribute value
    _active = True
    _activable_prop = GetAttrProp("_activable")
    _active_prop = GetAttrProp("_active")

    @property
    @abstractmethod
    def enable(self) -> DataItem: ...

    def __init__(
        self,
        title: str | None = None,
        comment: str | None = None,
        icon: str = "",
    ):
        DataSet.__init__(self, title, comment, icon)

    @classmethod
    def active_setup(cls) -> None:
        """
        This class method must be called after the child class definition
        in order to setup the dataset active state
        """
        cls.set_global_prop("display", active=cls._active_prop)
        cls.enable.set_prop(  # type:ignore
            "display", active=True, hide=cls._activable_prop, store=cls._active_prop
        )

    def set_activable(self, activable: bool):
        self._activable = not activable
        self._active = self.enable


class DataSetGroup:
    """Construct a DataSetGroup object, used to group several datasets together

    Args:
        datasets (list[DataSet]): list of datasets
        title (str): group title (optional)
        icon (str): group icon. Default is "" (no icon)

    This class tries to mimics the DataSet interface.

    The GUI should represent it as a notebook with one page for each
    contained dataset.
    """

    ALLOWED_MODES = ("tabs", "table", None)

    def __init__(
        self,
        datasets: list[DataSet],
        title: str | None = None,
        icon: str = "",
    ) -> None:
        self.__icon = icon
        self.datasets = datasets
        if title:
            self.__title = title
        else:
            self.__title = self.__class__.__name__

    def __str__(self) -> str:
        return "\n".join([dataset.__str__() for dataset in self.datasets])

    def get_title(self) -> str:
        """Return data set group title

        Returns:
            str: data set group title
        """
        return self.__title

    def get_comment(self) -> None:
        """Return data set group comment --> not implemented (will return None)

        Returns:
            None: data set group comment
        """
        return None

    def get_icon(self) -> str | None:
        """Return data set icon

        Returns:
            str | None: data set icon
        """
        return self.__icon

    def check(self) -> list[list[str]]:
        """Check data set group items

        Returns:
            list[list[str]]: list of errors
        """
        return [dataset.check() for dataset in self.datasets]

    def text_edit(self) -> None:
        """Edit data set with text input only"""
        raise NotImplementedError()

    def edit(
        self,
        parent: QWidget | None = None,
        apply: Callable | None = None,
        wordwrap: bool = True,
        size: QSize | tuple[int, int] | None = None,
        mode: str | None = None,
    ) -> int:
        """Open a dialog box to edit data set

        Args:
            parent: parent widget. Defaults to None.
            apply: apply callback. Defaults to None.
            wordwrap: if True, comment text is wordwrapped
            size: dialog size (default: None)
            mode: (str): dialog window style to use. Allowed values are "tabs",
             "table" and None. Use "tabs" to navigate between datasets with tabs.
             Use "table" to create a table with one dataset by row (allows
             dataset editing by double clicking on a row). Defaults to None.

        Returns:
            int: dialog box return code
        """
        # Importing those modules here avoids Qt dependency when
        # guidata is used without Qt
        # pylint: disable=import-outside-toplevel

        assert mode in self.ALLOWED_MODES

        from guidata.dataset.qtwidgets import (
            DataSetGroupEditDialog,
            DataSetGroupTableEditDialog,
        )
        from guidata.qthelpers import exec_dialog

        dial: QDialog
        if mode in ("tabs", None):
            dial = DataSetGroupEditDialog(
                instance=self,  # type: ignore
                icon=self.__icon,
                parent=parent,
                apply=apply,
                wordwrap=wordwrap,
                size=size,
            )
            return exec_dialog(dial)
        else:
            dial = DataSetGroupTableEditDialog(
                instance=self,
                icon=self.__icon,
                parent=parent,
                apply=apply,
                wordwrap=wordwrap,
                size=size,
            )
            return exec_dialog(dial)

    def accept(self, vis: object) -> None:
        """Helper function that passes the visitor to the accept methods of all
        the items in this dataset

        Args:
            vis (object): visitor
        """
        for dataset in self.datasets:
            dataset.accept(vis)

    def is_readonly(self) -> bool:
        """Return True if all datasets in the DataSetGroup are in readonly mode.

        Returns:
            True if all datasets are in readonly, else False
        """
        return all((ds.is_readonly() for ds in self.datasets))

    def set_readonly(self, readonly=True):
        """Set all datasets of the dataset group to readonly mode

        Args:
            readonly: Readonly flag. Defaults to True.
        """
        _ = [d.set_readonly(readonly) for d in self.datasets]


class GroupItem(DataItemProxy):
    """GroupItem proxy

    Args:
        item (DataItem): data item
    """

    def __init__(self, item: DataItem) -> None:
        DataItemProxy.__init__(self, item)
        self.group: list[Any] = []


class BeginGroup(DataItem):
    """Data item which does not represent anything
    but a begin flag to define a data set group

    Args:
        label (str): group label
    """

    def __init__(self, label: str) -> None:
        super().__init__(label)

    def serialize(self, instance, writer) -> None:
        pass

    def deserialize(self, instance, reader) -> None:
        pass

    def get_group(self) -> "GroupItem":
        return GroupItem(self)


class EndGroup(DataItem):
    """Data item which does not represent anything
    but an end flag to define a data set group

    Args:
        label (str): group label
    """

    def __init__(self, label: str) -> None:
        super().__init__(label)

    def serialize(self, instance, writer) -> None:
        pass

    def deserialize(self, instance, reader) -> None:
        pass


class TabGroupItem(GroupItem):
    pass


class BeginTabGroup(BeginGroup):
    """Data item which does not represent anything
    but a begin flag to define a data set tab group

    Args:
        label (str): group label
    """

    def get_group(self) -> "TabGroupItem":
        return TabGroupItem(self)


class EndTabGroup(EndGroup):
    """Data item which does not represent anything
    but an end flag to define a data set tab group

    Args:
        label (str): group label
    """

    pass
=======
# -*- coding: utf-8 -*-
#
# Licensed under the terms of the BSD 3-Clause
# (see guidata/LICENSE for details)

"""
Data sets
---------

Defining data sets
^^^^^^^^^^^^^^^^^^

.. autoclass:: guidata.dataset.DataSet
    :members:

.. autoclass:: guidata.dataset.DataSetGroup
    :members:

.. autoclass:: guidata.dataset.ActivableDataSet
    :members:

Grouping items
^^^^^^^^^^^^^^

.. autoclass:: guidata.dataset.BeginGroup
    :members:

.. autoclass:: guidata.dataset.EndGroup
    :members:

.. autoclass:: guidata.dataset.BeginTabGroup
    :members:

.. autoclass:: guidata.dataset.EndTabGroup
    :members:

Handling item properties
^^^^^^^^^^^^^^^^^^^^^^^^

.. autoclass:: guidata.dataset.ItemProperty

.. autoclass:: guidata.dataset.FormatProp
    :members:

.. autoclass:: guidata.dataset.GetAttrProp
    :members:

.. autoclass:: guidata.dataset.ValueProp
    :members:

.. autoclass:: guidata.dataset.NotProp
    :members:

.. autoclass:: guidata.dataset.FuncProp
    :members:

.. autoclass:: guidata.dataset.FuncPropMulti
    :members:
"""

# pylint: disable-msg=W0622
# pylint: disable-msg=W0212

from __future__ import annotations

import re
import sys
from abc import ABC, abstractmethod
from collections.abc import Callable
from copy import deepcopy
from typing import TYPE_CHECKING, Any, TypeVar

from guidata.io import INIReader, INIWriter
from guidata.userconfig import UserConfig

DEBUG_DESERIALIZE = False

if TYPE_CHECKING:
    from qtpy.QtCore import QSize
    from qtpy.QtWidgets import QDialog, QWidget

    from guidata.dataset.qtwidgets import DataSetEditDialog
    from guidata.io import HDF5Reader, HDF5Writer, JSONReader, JSONWriter


class NoDefault:
    pass


class ItemProperty:
    """Base class for item properties

    Args:
        callable (Callable): callable to use to evaluate the value of the property
    """

    def __init__(self, callable: Callable) -> None:
        self.callable = callable

    def __call__(self, instance: DataSet, item: Any, value: Any) -> Any:
        """Evaluate the value of the property given, the instance,
        the item and the value maintained in the instance by the item"""
        return self.callable(instance, item, value)

    def set(self, instance: DataSet, item: Any, value: Any) -> Any:
        """Sets the value of the property given an instance, item and value
        Depending on implementation the value will be stored either on the
        instance, item or self

        Args:
            instance (DataSet): instance of the DataSet
            item (Any): item to set the value of
            value (Any): value to set
        """
        raise NotImplementedError


FMT_GROUPS = re.compile(r"(?<!%)%\((\w+)\)")


class FormatProp(ItemProperty):
    """A Property that returns a string to help
    custom read-only representation of items

    Args:
        fmt (str): format string
        ignore_error (bool): ignore errors when formatting. Defaults to True.
    """

    def __init__(self, fmt: str, ignore_error: bool | None = True) -> None:
        """fmt is a format string
        it can contain a single anonymous substition or
        several named substitions.
        """
        self.fmt = fmt
        self.ignore_error = ignore_error
        self.attrs = FMT_GROUPS.findall(fmt)

    def __call__(self, instance: DataSet, item: DataItem, value: Any) -> Any:
        if not self.attrs:
            return self.fmt.format(value)
        dic = {}
        for attr in self.attrs:
            dic[attr] = getattr(instance, attr)
        try:
            return self.fmt % dic
        except TypeError:
            if not self.ignore_error:
                print(f"Wrong Format for {item._name} : {self.fmt!r} % {dic!r}")
                raise


class GetAttrProp(ItemProperty):
    """A property that matches the value of
    an instance's attribute

    Args:
        attr (str): attribute to match
    """

    def __init__(self, attr: str) -> None:
        self.attr = attr

    def __call__(self, instance: DataSet, item: DataItem, value: Any) -> Any:
        val = getattr(instance, self.attr)
        return val

    def set(self, instance: DataSet, item: DataItem, value: Any) -> None:
        setattr(instance, self.attr, value)


class ValueProp(ItemProperty):
    """A property that retrieves a value stored elsewhere

    Args:
        value (Any): value to store
    """

    def __init__(self, value: Any) -> None:
        self.value = value

    def __call__(self, instance: DataSet, item: DataItem, value: Any) -> Any:
        return self.value

    def set(self, instance: DataSet, item: DataItem, value: Any) -> None:
        """Sets the value of the property given an instance, item and value

        Args:
            instance (DataSet): instance of the DataSet
            item (Any): item to set the value of
            value (Any): value to set
        """
        self.value = value


class NotProp(ItemProperty):
    """Not property

    Args:
        prop (ItemProperty): property to negate
    """

    def __init__(self, prop: ItemProperty):
        self.property = prop

    def __call__(self, instance: DataSet, item: DataItem, value: Any) -> Any:
        return not self.property(instance, item, value)

    def set(self, instance: DataSet, item: DataItem, value: Any) -> None:
        """Sets the value of the property given an instance, item and value

        Args:
            instance (DataSet): instance of the DataSet
            item (Any): item to set the value of
            value (Any): value to set
        """
        self.property.set(instance, item, not value)


class FuncProp(ItemProperty):
    """An 'operator property'

    Args:
        prop (ItemProperty): property to apply function to
        func (function): function to apply
        invfunc (function): inverse function (default: func)
    """

    def __init__(
        self,
        prop: ItemProperty,
        func: Callable,
        invfunc: Callable | None = None,
    ) -> None:
        self.property = prop
        self.function = func
        if invfunc is None:
            invfunc = func
        self.inverse_function = invfunc

    def __call__(self, instance: DataSet, item: DataItem, value: Any) -> Any:
        return self.function(self.property(instance, item, value))

    def set(self, instance: DataSet, item: DataItem, value: Any) -> None:
        """Sets the value of the property given an instance, item and value

        Args:
            instance (DataSet): instance of the DataSet
            item (Any): item to set the value of
            value (Any): value to set
        """
        self.property.set(instance, item, self.inverse_function(value))


class FuncPropMulti(ItemProperty):
    """An 'operator property' for multiple properties

    Args:
        props (list[ItemProperty]): properties to apply function to
        func (function): function to apply
        invfunc (function): inverse function (default: func)
    """

    def __init__(
        self,
        props: list[ItemProperty],
        func: Callable,
        invfunc: Callable | None = None,
    ) -> None:
        self.properties = props
        self.function = func
        if invfunc is None:
            invfunc = func
        self.inverse_function = invfunc

    def __call__(self, instance: DataSet, item: DataItem, value: Any) -> Any:
        return self.function(*[prop(instance, item, value) for prop in self.properties])

    def set(self, instance: DataSet, item: DataItem, value: Any) -> None:
        """Sets the value of the property given an instance, item and value

        Args:
            instance (DataSet): instance of the DataSet
            item (Any): item to set the value of
            value (Any): value to set
        """
        for prop in self.properties:
            prop.set(instance, item, self.inverse_function(value))


class DataItem(ABC):
    """DataSet data item

    Args:
        label (str): item label
        default (Any): default value
        help (str): text displayed on data item's tooltip
        check (bool): check value (default: True)
    """

    type = type
    count = 0

    def __init__(
        self,
        label: str,
        default: Any | None = None,
        help: str | None = "",
        check: bool | None = True,
    ) -> None:
        self._order = DataItem.count
        DataItem.count += 1
        self._name: str | None = None
        self._default = default
        self._help = help
        self._props: dict[
            Any, Any
        ] = {}  # a dict realm->dict containing realm-specific properties
        self.set_prop("display", col=0, colspan=None, row=None, label=label)
        self.set_prop("data", check_value=check)

    def get_prop(self, realm: str, name: str, default: Any = NoDefault) -> Any:
        """Get one property of this item

        Args:
            realm (str): realm name
            name (str): property name
            default (Any): default value (default: NoDefault)

        Returns:
            Any: property value
        """
        prop = self._props.get(realm)
        if not prop:
            prop = {}
        if default is NoDefault:
            return prop[name]
        return prop.get(name, default)

    def get_prop_value(
        self, realm: str, instance: DataSet, name: str, default: Any = NoDefault
    ) -> Any:
        """Get one property of this item

        Args:
            realm (str): realm name
            instance (DataSet): instance of the DataSet
            name (str): property name
            default (Any): default value (default: NoDefault)

        Returns:
            Any: property value
        """
        value = self.get_prop(realm, name, default)
        if isinstance(value, ItemProperty):
            return value(instance, self, self.get_value(instance))
        else:
            return value

    def set_prop(self, realm: str, **kwargs) -> DataItem:
        """Set one or several properties using the syntax::

            set_prop(name1=value1, ..., nameX=valueX)

        It returns self so that we can assign to the result like this::

            item = Item().set_prop(x=y)

        Args:
            realm (str): realm name
            kwargs: properties to set

        Returns:
            DataItem: self
        """  # noqa
        prop = self._props.setdefault(realm, {})
        prop.update(kwargs)
        return self

    def set_pos(
        self, col: int = 0, colspan: int | None = None, row: int | None = None
    ) -> DataItem:
        """Set data item's position on a GUI layout

        Args:
            col (int): column number (default: 0)
            colspan (int): number of columns (default: None)
            row (int): row number (default: None)
        """
        self.set_prop("display", col=col, colspan=colspan, row=row)
        return self

    def __str__(self) -> str:
        return f"{self._name} : {self.__class__.__name__}"

    def get_help(self, instance: DataSet) -> str:
        """Return data item's tooltip

        Args:
            instance (DataSet): instance of the DataSet

        Returns:
            str: tooltip
        """
        auto_help = self.get_auto_help(instance)
        help = self._help or ""
        if auto_help:
            help = help + "\n(" + auto_help + ")" if help else auto_help.capitalize()
        return help

    def get_auto_help(self, instance: DataSet) -> str:
        """Return the automatically generated part of data item's tooltip

        Args:
            instance (DataSet): instance of the DataSet

        Returns:
            str: automatically generated part of tooltip
        """
        return ""

    def format_string(self, instance: Any, value: Any, fmt: str, func: Callable) -> str:
        """Apply format to string representation of the item's value

        Args:
            instance (Any): instance of the DataSet
            value (Any): item's value
            fmt (str): format string
            func (Callable): function to apply to the value before formatting

        Returns:
            str: formatted string
        """
        return fmt % (func(value),)

    def get_string_value(self, instance: DataSet) -> str:
        """Return a formatted unicode representation of the item's value
        obeying 'display' or 'repr' properties

        Args:
            instance (DataSet): instance of the DataSet

        Returns:
            str: formatted string
        """
        value = self.get_value(instance)
        repval = self.get_prop_value("display", instance, "repr", None)
        if repval is not None:
            return repval
        else:
            fmt = self.get_prop_value("display", instance, "format", "%s")
            fmt = "%s" if fmt is None else fmt
            func = self.get_prop_value("display", instance, "func", lambda x: x)
            if (
                isinstance(fmt, Callable)  # type:ignore
                and value is not None
            ):
                return fmt(func(value))
            if value is not None:
                text = self.format_string(instance, value, fmt, func)
            else:
                text = ""
            return text

    def get_name(self) -> str:
        """Return data item's name

        Returns:
            str: name
        """
        return self._name or ""

    def set_name(self, new_name: str) -> None:
        """Set data item's name

        Args:
            new_name (str): new name
        """
        self._name = new_name

    def set_help(self, new_help: str) -> None:
        """Set data item's help text

        Args:
            new_help (str): new help text
        """
        self._help = new_help

    def set_from_string(self, instance: DataSet, string_value: str) -> None:
        """Set data item's value from specified string

        Args:
            instance (DataSet): instance of the DataSet
            string_value (str): string value
        """
        value = self.from_string(string_value)
        self.__set__(instance, value)

    def get_default(self) -> Any:
        """Return data item's default value

        Returns:
            Any: default value
        """
        return self._default

    def set_default(self, instance: DataSet) -> None:
        """Set data item's value to default

        Args:
            instance (DataSet): instance of the DataSet
        """
        self.__set__(instance, deepcopy(self._default))

    def accept(self, visitor: object) -> None:
        """This is the visitor pattern's accept function.
        It calls the corresponding visit_MYCLASS method
        of the visitor object.

        Python's allow a generic base class implementation of
        this method so there's no need to write an accept function
        for each derived class unless you need to override the
        default behavior

        Args:
            visitor (object)
        """
        funcname = "visit_" + self.__class__.__name__
        func = getattr(visitor, funcname)
        func(self)

    def __set__(self, instance: Any, value: Any):
        setattr(instance, "_%s" % (self._name), value)

    def __get__(self, instance: Any, klass: type) -> Any | None:
        if instance is not None:
            return getattr(instance, "_%s" % (self._name), self._default)
        else:
            return self

    def get_value(self, instance: Any) -> Any:
        """Return data item's value

        Args:
            instance (Any): instance of the DataSet

        Returns:
            Any: data item's value
        """
        return self.__get__(instance, instance.__class__)

    def check_item(self, instance: Any) -> Any:
        """Check data item's current value (calling method check_value)

        Args:
            instance (Any): instance of the DataSet

        Returns:
            Any: data item's value
        """
        value = getattr(instance, "_%s" % (self._name))
        return self.check_value(value)

    def check_value(self, value: Any) -> bool:
        """Check if `value` is valid for this data item

        Args:
            value (Any): value to check

        Returns:
            bool: value
        """
        raise NotImplementedError()

    def from_string(self, string_value: str) -> Any:
        """Transform string into valid data item's value

        Args:
            string_value (str): string value

        Returns:
            Any: data item's value
        """
        raise NotImplementedError()

    def bind(self, instance: DataSet) -> DataItemVariable:
        """Return a DataItemVariable instance bound to the data item

        Args:
            instance (DataSet): instance of the DataSet

        Returns:
            DataItemVariable: DataItemVariable instance
        """
        return DataItemVariable(self, instance)

    def serialize(
        self,
        instance: DataSet,
        writer: HDF5Writer | JSONWriter | INIWriter,
    ) -> None:
        """Serialize this item using the writer object

        This is a default implementation that should work for
        everything but new datatypes

        Args:
            instance (DataSet): instance of the DataSet
            writer (HDF5Writer | JSONWriter | INIWriter): writer object
        """
        value = self.get_value(instance)
        writer.write(value)

    def get_value_from_reader(self, reader: HDF5Reader | JSONReader | INIReader) -> Any:
        """Reads value from the reader object, inside the try...except
        statement defined in the base item `deserialize` method

        This method is reimplemented in some child classes

        Args:
            reader (HDF5Reader | JSONReader | INIReader): reader object
        """
        return reader.read_any()

    def deserialize(
        self,
        instance: Any,
        reader: HDF5Reader | JSONReader | INIReader,
    ) -> None:
        """Deserialize this item using the reader object

        Default base implementation supposes the reader can
        detect expected datatype from the stream

        Args:
            instance (Any): instance of the DataSet
            reader (HDF5Reader | JSONReader | INIReader): reader object
        """
        try:
            value = self.get_value_from_reader(reader)
        except KeyError:
            self.set_default(instance)
            return
        except RuntimeError as e:
            if DEBUG_DESERIALIZE:
                import traceback

                print("DEBUG_DESERIALIZE enabled in datatypes.py", file=sys.stderr)
                traceback.print_stack()
                print(e, file=sys.stderr)
            self.set_default(instance)
            return
        self.__set__(instance, value)


class Obj:
    """An object that helps build default instances for
    ObjectItems"""

    def __init__(self, **kwargs) -> None:
        self.__dict__.update(kwargs)


class ObjectItem(DataItem):
    """Simple helper class implementing default
    for composite objects"""

    klass: type | None = None

    def set_default(self, instance: DataSet) -> None:
        """Make a copy of the default value

        Args:
            instance (DataSet): instance of the DataSet
        """
        # Avoid circular import
        # pylint: disable=import-outside-toplevel
        from guidata.dataset.conv import update_dataset

        if self.klass is not None:
            value = self.klass()  # pylint: disable=not-callable
            if self._default is not None:
                update_dataset(value, self._default)
            self.__set__(instance, value)

    def deserialize(
        self,
        instance: DataSet,
        reader: HDF5Reader | JSONReader | INIReader,
    ) -> None:
        """Deserialize this item using the reader object

        We build a new default object and deserialize it

        Args:
            instance (DataSet): instance of the DataSet
            reader (HDF5Reader | JSONReader | INIReader): reader object
        """
        if self.klass is not None:
            value = self.klass()  # pylint: disable=not-callable
            value.deserialize(reader)
            self.__set__(instance, value)


class DataItemProxy:
    """
    Proxy for DataItem objects

    This class is needed to construct GroupItem class
    (see module guidata.qtwidgets)

    Args:
        item (DataItem): data item to proxy
    """

    def __init__(self, item: DataItem):
        self.item = item

    def __str__(self):
        return self.item._name + "_proxy: " + self.__class__.__name__

    def get_help(self, instance: DataSet) -> str:
        """DataItem method proxy

        Args:
            instance (DataSet): instance of the DataSet

        Returns:
            str: help string
        """
        return self.item.get_help(instance)

    def get_auto_help(self, instance: DataSet) -> str:
        """DataItem method proxy

        Args:
            instance (DataSet): instance of the DataSet

        Returns:
            str: help string
        """
        return self.item.get_auto_help(instance)

    def get_string_value(self, instance: DataSet) -> str:
        """DataItem method proxy

        Args:
            instance (DataSet): instance of the DataSet

        Returns:
            str: string value
        """
        return self.item.get_string_value(instance)

    def set_from_string(self, instance: DataSet, string_value: str) -> None:
        """DataItem method proxy

        Args:
            instance (DataSet): instance of the DataSet
            string_value (str): string value
        """
        self.item.set_from_string(instance, string_value)

    def set_default(self, instance: DataSet) -> None:
        """DataItem method proxy

        Args:
            instance (DataSet): instance of the DataSet
        """
        self.item.set_default(instance)

    def __set__(self, instance: Any, value: Any):
        pass

    def accept(self, visitor: object) -> None:
        """DataItem method proxy

        Args:
            visitor (object): visitor object
        """
        self.item.accept(visitor)

    def get_value(self, instance: DataItem) -> Any:
        """DataItem method proxy

        Args:
            instance (DataItem): instance of the DataItem

        Returns:
            Any: value
        """
        return self.item.get_value(instance)

    def check_item(self, instance: DataItem) -> Any:
        """DataItem method proxy

        Args:
            instance (DataItem): instance of the DataItem

        Returns:
            Any: value
        """
        return self.item.check_item(instance)

    def check_value(self, value: Any) -> Any:
        """DataItem method proxy

        Args:
            value (Any): value

        Returns:
            Any: value
        """
        return self.item.check_value(value)

    def from_string(self, string_value: str) -> Any:
        """DataItem method proxy

        Args:
            string_value (str): string value

        Returns:
            Any: value
        """
        return self.item.from_string(string_value)

    def get_prop(self, realm: str, name: str, default=NoDefault) -> Any:
        """DataItem method proxy

        Args:
            realm (str): realm
            name (str): name
            default (Any): default value

        Returns:
            Any: value
        """
        return self.item.get_prop(realm, name, default)

    def get_prop_value(
        self, realm, instance: DataSet, name: str, default: Any = NoDefault
    ) -> Any:
        """DataItem method proxy

        Args:
            realm (str): realm
            instance (DataSet): instance of the DataSet
            name (str): name
            default (Any): default value

        Returns:
            Any: value
        """
        return self.item.get_prop_value(realm, instance, name, default)

    def set_prop(self, realm: str, **kwargs) -> DataItem:
        """DataItem method proxy

        Args:
            realm (str): realm
            kwargs: keyword arguments

        Returns:
            DataItem: data item
        """  # noqa
        return self.item.set_prop(realm, **kwargs)

    def bind(self, instance: DataSet) -> DataItemVariable:
        """DataItem method proxy

        Args:
            instance (DataSet): instance of the DataSet

        Returns:
            DataItemVariable: data item variable
        """
        return DataItemVariable(self, instance)


class DataItemVariable:
    """An instance of a DataItemVariable represent a binding between
    an item and a dataset.

    could be called a bound property.

    since DataItem instances are class attributes they need to have a
    DataSet instance to store their value. This class binds the two
    together.

    Args:
        item (DataItem): data item
        instance (DataSet): instance of the DataSet
    """

    def __init__(
        self,
        item: DataItem,
        instance: DataSet,
    ):
        self.item = item
        self.instance = instance

    def get_prop_value(self, realm: str, name: str, default: object = NoDefault) -> Any:
        """DataItem method proxy

        Args:
            realm (str): realm
            name (str): name
            default (object): default value

        Returns:
            Any: value
        """
        return self.item.get_prop_value(realm, self.instance, name, default)

    def get_prop(self, realm: str, name: str, default: type | None = NoDefault) -> Any:
        """DataItem method proxy

        Args:
            realm (str): realm
            name (str): name
            default (type | None): default value

        Returns:
            Any: value
        """
        return self.item.get_prop(realm, name, default)

    def get_help(self) -> str:
        """Re-implement DataItem method

        Returns:
            str: help string
        """
        return self.item.get_help(self.instance)

    def get_auto_help(self) -> str:
        """Re-implement DataItem method

        Returns:
            str: help string
        """
        return self.item.get_auto_help(self.instance)

    def get_string_value(self) -> str:
        """Return a unicode representation of the item's value
        obeying 'display' or 'repr' properties

        Returns:
            str: string value
        """
        return self.item.get_string_value(self.instance)

    def set_default(self) -> None:
        """Re-implement DataItem method"""
        return self.item.set_default(self.instance)

    def get(self) -> Any:
        """Re-implement DataItem method

        Returns:
            Any: value
        """
        return self.item.get_value(self.instance)

    def set(self, value: Any) -> None:
        """Re-implement DataItem method

        Args:
            value (Any): value
        """
        return self.item.__set__(self.instance, value)

    def set_from_string(self, string_value) -> None:
        """Re-implement DataItem method

        Args:
            string_value (str): string value
        """
        return self.item.set_from_string(self.instance, string_value)

    def check_item(self) -> Any:
        """Re-implement DataItem method

        Returns:
            Any: value
        """
        return self.item.check_item(self.instance)

    def check_value(self, value) -> Any:
        """Re-implement DataItem method

        Args:
            value (Any): value

        Returns:
            Any: value
        """
        return self.item.check_value(value)

    def from_string(self, string_value: str) -> Any:
        """Re-implement DataItem method

        Args:
            string_value (str): string value

        Returns:
            Any: value
        """
        return self.item.from_string(string_value)

    def label(self) -> str:
        """Re-implement DataItem method

        Returns:
            str: label
        """
        return self.item.get_prop("display", "label")


def collect_items_in_bases_order(
    bases: tuple[type], seen: set | None = None
) -> list[DataItem]:
    """Collect items in bases order

    Args:
        bases: tuple of base classes
        seen: set of already seen items to avoid duplicates

    Returns:
        List of data items
    """
    if seen is None:
        seen = set()
    items = []
    for base in bases:
        items.extend(collect_items_in_bases_order(base.__bases__, seen))
        base_dict = getattr(base, "__dict__", {})
        for name, obj in base_dict.items():
            if isinstance(obj, DataItem) and name not in seen:
                items.append(obj)
                seen.add(name)
    return items


class DataSetMeta(type):
    """
    DataSet metaclass

    Create class attribute `_items`: list of the DataSet class attributes,
    created in the same order as these attributes were written
    """

    def __new__(cls: type, name: str, bases: Any, dct: dict[str, Any]) -> type:
        items = {item._name: item for item in collect_items_in_bases_order(bases)}
        for attrname, value in list(dct.items()):
            if isinstance(value, DataItem):
                value.set_name(attrname)
                if attrname in items:
                    value._order = items[attrname]._order
                items[attrname] = value
        dct["_items"] = list(items.values())
        return type.__new__(cls, name, bases, dct)


Meta_Py3Compat = DataSetMeta("Meta_Py3Compat", (object,), {})


AnyDataSet = TypeVar("AnyDataSet", bound="DataSet")


class DataSet(metaclass=DataSetMeta):
    """Construct a DataSet object is a set of DataItem objects

    Args:
        title (str): title
        comment (str): comment. Text shown on the top of the first data item
        icon (str): icon filename as in image search paths
    """

    _items: list[DataItem] = []
    __metaclass__ = DataSetMeta  # keep it even with Python 3 (see DataSetMeta)

    def __init__(
        self,
        title: str | None = None,
        comment: str | None = None,
        icon: str = "",
        readonly: bool = False,
    ):
        self.__comment = comment
        self.__icon = icon
        comp_title, comp_comment = self._compute_title_and_comment()
        if title:
            self.__title = title
        else:
            self.__title = comp_title
        if comment is None:
            self.__comment = comp_comment
        self.__changed = False

        self.__readonly: bool = readonly

        self.set_defaults()

    def get_items(self, copy=False) -> list[DataItem]:
        """Returns all the DataItem objects from the DataSet instance. Ignore private
        items that have a name starting with an underscore (e.g. '_private_item = ...')

        Args:
            copy: If True, deepcopy the DataItem list, else return the original.
            Defaults to False.

        Returns:
            _description_
        """
        result_items = self._items if not copy else deepcopy(self._items)
        return list(filter(lambda s: not s.get_name().startswith("_"), result_items))

    @classmethod
    def create(cls: type[AnyDataSet], **kwargs) -> AnyDataSet:
        """Create a new instance of the DataSet class

        Args:
            kwargs: keyword arguments to set the DataItem values

        Returns:
            DataSet instance
        """  # noqa
        instance = cls()
        for name in kwargs:
            for item in instance._items:
                if item._name == name:
                    setattr(instance, name, kwargs[name])
                    break
            else:
                raise AttributeError(f"Unknown attribute {name}")
        return instance

    def _get_translation(self):
        """We try to find the translation function (_) from the module
        this class was created in

        This function is unused but could be useful to translate strings that
        cannot be translated at the time they are created.
        """
        module = sys.modules[self.__class__.__module__]
        if hasattr(module, "_"):
            return module._
        else:
            return lambda x: x

    def _compute_title_and_comment(self) -> tuple[str, str | None]:
        """
        Private method to compute title and comment of the data set
        """
        comp_title = self.__class__.__name__
        comp_comment = None
        if self.__doc__:
            doc_lines = self.__doc__.splitlines()
            # Remove empty lines at the begining of comment
            while doc_lines and not doc_lines[0].strip():
                del doc_lines[0]
            if doc_lines:
                comp_title = doc_lines.pop(0).strip()
            if doc_lines:
                comp_comment = "\n".join([x.strip() for x in doc_lines])
        return comp_title, comp_comment

    def get_title(self) -> str:
        """Return data set title

        Returns:
            str: title
        """
        return self.__title

    def get_comment(self) -> str | None:
        """Return data set comment

        Returns:
            str | None: comment
        """
        return self.__comment

    def get_icon(self) -> str | None:
        """Return data set icon

        Returns:
            str | None: icon
        """
        return self.__icon

    def set_defaults(self) -> None:
        """Set default values"""
        for item in self._items:
            item.set_default(self)

    def __str__(self):
        return self.to_string(debug=False)

    def check(self) -> list[str]:
        """Check the dataset item values

        Returns:
            list[str]: list of errors
        """
        errors = []
        for item in self._items:
            if not item.check_item(self) and item._name is not None:
                errors.append(item._name)
        return errors

    def text_edit(self) -> None:
        """Edit data set with text input only"""
        from guidata.dataset import textedit

        self.accept(textedit.TextEditVisitor(self))

    def edit(
        self,
        parent: QWidget | None = None,
        apply: Callable | None = None,
        wordwrap: bool = True,
        size: QSize | tuple[int, int] | None = None,
    ) -> DataSetEditDialog:
        """Open a dialog box to edit data set

        Args:
            parent: parent widget (default is None, meaning no parent)
            apply: apply callback (default is None)
            wordwrap: if True, comment text is wordwrapped
            size: dialog size (QSize object or integer tuple (width, height))
        """
        # Importing those modules here avoids Qt dependency when
        # guidata is used without Qt
        # pylint: disable=import-outside-toplevel
        from guidata.dataset.qtwidgets import DataSetEditDialog
        from guidata.qthelpers import exec_dialog

        dlg = DataSetEditDialog(
            self,
            icon=self.__icon,
            parent=parent,
            apply=apply,
            wordwrap=wordwrap,
            size=size,
        )

        return exec_dialog(dlg)

    def view(
        self,
        parent: QWidget | None = None,
        wordwrap: bool = True,
        size: QSize | tuple[int, int] | None = None,
    ) -> None:
        """Open a dialog box to view data set

        Args:
            parent: parent widget (default is None, meaning no parent)
            wordwrap: if True, comment text is wordwrapped
            size: dialog size (QSize object or integer tuple (width, height))
        """
        # Importing those modules here avoids Qt dependency when
        # guidata is used without Qt
        # pylint: disable=import-outside-toplevel
        from guidata.dataset.qtwidgets import DataSetShowDialog
        from guidata.qthelpers import exec_dialog

        dial = DataSetShowDialog(
            self, icon=self.__icon, parent=parent, wordwrap=wordwrap, size=size
        )
        return exec_dialog(dial)

    def is_readonly(self) -> bool:
        return bool(self.__readonly)

    def set_readonly(self, readonly: bool = True):
        self.__readonly = readonly

    def to_string(
        self,
        debug: bool | None = False,
        indent: str | None = None,
        align: bool | None = False,
        show_hidden: bool | None = True,
    ) -> str:
        """Return readable string representation of the data set
        If debug is True, add more details on data items

        Args:
            debug (bool): if True, add more details on data items
            indent (str): indentation string (default is None,
                meaning no indentation)
            align (bool): if True, align data items (default is False)
            show_hidden (bool): if True, show hidden data items
                (default is True)

        Returns:
            str: string representation of the data set
        """
        if indent is None:
            indent = "\n    "
        txt = "%s:" % (self.__title)

        def _get_label(item):
            if debug:
                return item._name
            else:
                return item.get_prop_value("display", self, "label")

        length = 0
        if align:
            for item in self._items:
                item_length = len(_get_label(item))
                if item_length > length:
                    length = item_length
        for item in self._items:
            try:
                hide = item.get_prop_value("display", self, "hide")
                if not show_hidden and hide is True:
                    continue
            except KeyError:
                pass
            if isinstance(item, ObjectItem):
                composite_dataset = item.get_value(self)
                txt += indent + composite_dataset.to_string(
                    debug=debug, indent=indent + "  "
                )
                continue
            elif isinstance(item, BeginGroup):
                txt += "%s%s:" % (indent, item._name)
                indent += "  "
                continue
            elif isinstance(item, EndGroup):
                indent = indent[:-2]
                continue
            value = getattr(self, "_%s" % (item._name))
            value_str = "-" if value is None else item.get_string_value(self)
            if debug:
                label = item._name
            else:
                label = item.get_prop_value("display", self, "label")
            if length and label is not None:
                label = label.ljust(length)
            txt += f"{indent}{label}: {value_str}"
            if debug:
                txt += " (" + item.__class__.__name__ + ")"
        return txt

    def accept(self, vis: object) -> None:
        """Helper function that passes the visitor to the accept methods of all
        the items in this dataset

        Args:
            vis (object): visitor object
        """
        for item in self._items:
            item.accept(vis)

    def serialize(self, writer: HDF5Writer | JSONWriter | INIWriter) -> None:
        """Serialize the dataset

        Args:
            writer (HDF5Writer | JSONWriter | INIWriter): writer object
        """
        for item in self._items:
            with writer.group(item._name):
                item.serialize(self, writer)

    def deserialize(self, reader: HDF5Reader | JSONReader | INIReader) -> None:
        """Deserialize the dataset

        Args:
            reader (HDF5Reader | JSONReader | INIReader): reader object
        """
        for item in self._items:
            with reader.group(item._name):
                try:
                    item.deserialize(self, reader)
                except RuntimeError as error:
                    if DEBUG_DESERIALIZE:
                        import traceback

                        print(
                            "DEBUG_DESERIALIZE enabled in datatypes.py", file=sys.stderr
                        )
                        traceback.print_stack()
                        print(error, file=sys.stderr)
                    item.set_default(self)

    def read_config(self, conf: UserConfig, section: str, option: str) -> None:
        """Read configuration from a UserConfig instance

        Args:
            conf (UserConfig): UserConfig instance
            section (str): section name
            option (str): option name
        """
        reader = INIReader(conf, section, option)
        self.deserialize(reader)

    def write_config(self, conf: UserConfig, section: str, option: str) -> None:
        """Write configuration to a UserConfig instance

        Args:
            conf (UserConfig): UserConfig instance
            section (str): section name
            option (str): option name
        """
        writer = INIWriter(conf, section, option)
        self.serialize(writer)

    @classmethod
    def set_global_prop(klass, realm: str, **kwargs) -> None:
        """Set global properties for all data items in the dataset

        Args:
            realm (str): realm name
            kwargs (dict): properties to set
        """  # noqa
        for item in klass._items:
            item.set_prop(realm, **kwargs)


class ActivableDataSet(DataSet):
    """An ActivableDataSet instance must have an "enable" class attribute which
    will set the active state of the dataset instance
    (see example in: tests/activable_dataset.py)

    Args:
        title (str): dataset title (optional)
        comment (str): dataset comment (optional)
        icon (str): dataset icon. Default is "" (no icon)
    """

    _activable = True  # default *instance* attribute value
    _active = True
    _activable_prop = GetAttrProp("_activable")
    _active_prop = GetAttrProp("_active")

    @property
    @abstractmethod
    def enable(self) -> DataItem: ...

    def __init__(
        self,
        title: str | None = None,
        comment: str | None = None,
        icon: str = "",
    ):
        DataSet.__init__(self, title, comment, icon)

    @classmethod
    def active_setup(cls) -> None:
        """
        This class method must be called after the child class definition
        in order to setup the dataset active state
        """
        cls.set_global_prop("display", active=cls._active_prop)
        cls.enable.set_prop(  # type:ignore
            "display", active=True, hide=cls._activable_prop, store=cls._active_prop
        )

    def set_activable(self, activable: bool):
        self._activable = not activable
        self._active = self.enable


class DataSetGroup:
    """Construct a DataSetGroup object, used to group several datasets together

    Args:
        datasets (list[DataSet]): list of datasets
        title (str): group title (optional)
        icon (str): group icon. Default is "" (no icon)

    This class tries to mimics the DataSet interface.

    The GUI should represent it as a notebook with one page for each
    contained dataset.
    """

    ALLOWED_MODES = ("tabs", "table", None)

    def __init__(
        self,
        datasets: list[DataSet],
        title: str | None = None,
        icon: str = "",
    ) -> None:
        self.__icon = icon
        self.datasets = datasets
        if title:
            self.__title = title
        else:
            self.__title = self.__class__.__name__

    def __str__(self) -> str:
        return "\n".join([dataset.__str__() for dataset in self.datasets])

    def get_title(self) -> str:
        """Return data set group title

        Returns:
            str: data set group title
        """
        return self.__title

    def get_comment(self) -> None:
        """Return data set group comment --> not implemented (will return None)

        Returns:
            None: data set group comment
        """
        return None

    def get_icon(self) -> str | None:
        """Return data set icon

        Returns:
            str | None: data set icon
        """
        return self.__icon

    def check(self) -> list[list[str]]:
        """Check data set group items

        Returns:
            list[list[str]]: list of errors
        """
        return [dataset.check() for dataset in self.datasets]

    def text_edit(self) -> None:
        """Edit data set with text input only"""
        raise NotImplementedError()

    def edit(
        self,
        parent: QWidget | None = None,
        apply: Callable | None = None,
        wordwrap: bool = True,
        size: QSize | tuple[int, int] | None = None,
        mode: str | None = None,
    ) -> int:
        """Open a dialog box to edit data set

        Args:
            parent: parent widget. Defaults to None.
            apply: apply callback. Defaults to None.
            wordwrap: if True, comment text is wordwrapped
            size: dialog size (default: None)
            mode: (str): dialog window style to use. Allowed values are "tabs",
             "table" and None. Use "tabs" to navigate between datasets with tabs.
             Use "table" to create a table with one dataset by row (allows
             dataset editing by double clicking on a row). Defaults to None.

        Returns:
            int: dialog box return code
        """
        # Importing those modules here avoids Qt dependency when
        # guidata is used without Qt
        # pylint: disable=import-outside-toplevel

        assert mode in self.ALLOWED_MODES

        from guidata.dataset.qtwidgets import (
            DataSetGroupEditDialog,
            DataSetGroupTableEditDialog,
        )
        from guidata.qthelpers import exec_dialog

        dial: QDialog
        if mode in ("tabs", None):
            dial = DataSetGroupEditDialog(
                instance=self,  # type: ignore
                icon=self.__icon,
                parent=parent,
                apply=apply,
                wordwrap=wordwrap,
                size=size,
            )
            return exec_dialog(dial)
        else:
            dial = DataSetGroupTableEditDialog(
                instance=self,
                icon=self.__icon,
                parent=parent,
                apply=apply,
                wordwrap=wordwrap,
                size=size,
            )
            return exec_dialog(dial)

    def accept(self, vis: object) -> None:
        """Helper function that passes the visitor to the accept methods of all
        the items in this dataset

        Args:
            vis (object): visitor
        """
        for dataset in self.datasets:
            dataset.accept(vis)

    def is_readonly(self) -> bool:
        """Return True if all datasets in the DataSetGroup are in readonly mode.

        Returns:
            True if all datasets are in readonly, else False
        """
        return all((ds.is_readonly() for ds in self.datasets))

    def set_readonly(self, readonly=True):
        """Set all datasets of the dataset group to readonly mode

        Args:
            readonly: Readonly flag. Defaults to True.
        """
        _ = [d.set_readonly(readonly) for d in self.datasets]


class GroupItem(DataItemProxy):
    """GroupItem proxy

    Args:
        item (DataItem): data item
    """

    def __init__(self, item: DataItem) -> None:
        DataItemProxy.__init__(self, item)
        self.group: list[Any] = []


class BeginGroup(DataItem):
    """Data item which does not represent anything
    but a begin flag to define a data set group

    Args:
        label (str): group label
    """

    def __init__(self, label: str) -> None:
        super().__init__(label)

    def serialize(self, instance, writer) -> None:
        pass

    def deserialize(self, instance, reader) -> None:
        pass

    def get_group(self) -> "GroupItem":
        return GroupItem(self)


class EndGroup(DataItem):
    """Data item which does not represent anything
    but an end flag to define a data set group

    Args:
        label (str): group label
    """

    def __init__(self, label: str) -> None:
        super().__init__(label)

    def serialize(self, instance, writer) -> None:
        pass

    def deserialize(self, instance, reader) -> None:
        pass


class TabGroupItem(GroupItem):
    pass


class BeginTabGroup(BeginGroup):
    """Data item which does not represent anything
    but a begin flag to define a data set tab group

    Args:
        label (str): group label
    """

    def get_group(self) -> "TabGroupItem":
        return TabGroupItem(self)


class EndTabGroup(EndGroup):
    """Data item which does not represent anything
    but an end flag to define a data set tab group

    Args:
        label (str): group label
    """

    pass
>>>>>>> 72f9e7dc
<|MERGE_RESOLUTION|>--- conflicted
+++ resolved
@@ -1,3378 +1,1716 @@
-<<<<<<< HEAD
-# -*- coding: utf-8 -*-
-#
-# Licensed under the terms of the BSD 3-Clause
-# (see guidata/LICENSE for details)
-
-"""
-Data sets
----------
-
-Defining data sets
-^^^^^^^^^^^^^^^^^^
-
-.. autoclass:: guidata.dataset.DataSet
-    :members:
-
-.. autoclass:: guidata.dataset.DataSetGroup
-    :members:
-
-.. autoclass:: guidata.dataset.ActivableDataSet
-    :members:
-
-Grouping items
-^^^^^^^^^^^^^^
-
-.. autoclass:: guidata.dataset.BeginGroup
-    :members:
-
-.. autoclass:: guidata.dataset.EndGroup
-    :members:
-
-.. autoclass:: guidata.dataset.BeginTabGroup
-    :members:
-
-.. autoclass:: guidata.dataset.EndTabGroup
-    :members:
-
-Handling item properties
-^^^^^^^^^^^^^^^^^^^^^^^^
-
-.. autoclass:: guidata.dataset.ItemProperty
-
-.. autoclass:: guidata.dataset.FormatProp
-    :members:
-
-.. autoclass:: guidata.dataset.GetAttrProp
-    :members:
-
-.. autoclass:: guidata.dataset.ValueProp
-    :members:
-
-.. autoclass:: guidata.dataset.NotProp
-    :members:
-
-.. autoclass:: guidata.dataset.FuncProp
-    :members:
-"""
-
-# pylint: disable-msg=W0622
-# pylint: disable-msg=W0212
-
-from __future__ import annotations
-
-import re
-import sys
-import warnings
-from abc import ABC, abstractmethod
-from collections.abc import Callable
-from copy import deepcopy
-from typing import TYPE_CHECKING, Any, TypeVar
-
-from guidata.config import ValidationMode, get_validation_mode
-from guidata.io import INIReader, INIWriter
-from guidata.userconfig import UserConfig
-
-DEBUG_DESERIALIZE = False
-
-if TYPE_CHECKING:
-    from qtpy.QtCore import QSize
-    from qtpy.QtWidgets import QDialog, QWidget
-
-    from guidata.dataset.qtwidgets import DataSetEditDialog
-    from guidata.io import HDF5Reader, HDF5Writer, JSONReader, JSONWriter
-
-
-class DataItemValidationWarning(UserWarning):
-    """Warning raised when a DataItem value is invalid
-    and validation mode is 'ENABLED'"""
-
-    pass
-
-
-class NoDefault:
-    pass
-
-
-class ItemProperty:
-    """Base class for item properties
-
-    Args:
-        callable (Callable): callable to use to evaluate the value of the property
-    """
-
-    def __init__(self, callable: Callable) -> None:
-        self.callable = callable
-
-    def __call__(self, instance: DataSet, item: Any, value: Any) -> Any:
-        """Evaluate the value of the property given, the instance,
-        the item and the value maintained in the instance by the item"""
-        return self.callable(instance, item, value)
-
-    def set(self, instance: DataSet, item: Any, value: Any) -> Any:
-        """Sets the value of the property given an instance, item and value
-        Depending on implementation the value will be stored either on the
-        instance, item or self
-
-        Args:
-            instance (DataSet): instance of the DataSet
-            item (Any): item to set the value of
-            value (Any): value to set
-        """
-        raise NotImplementedError
-
-
-FMT_GROUPS = re.compile(r"(?<!%)%\((\w+)\)")
-
-
-class FormatProp(ItemProperty):
-    """A Property that returns a string to help
-    custom read-only representation of items
-
-    Args:
-        fmt (str): format string
-        ignore_error (bool): ignore errors when formatting. Defaults to True.
-    """
-
-    def __init__(self, fmt: str, ignore_error: bool | None = True) -> None:
-        """fmt is a format string
-        it can contain a single anonymous substition or
-        several named substitions.
-        """
-        self.fmt = fmt
-        self.ignore_error = ignore_error
-        self.attrs = FMT_GROUPS.findall(fmt)
-
-    def __call__(self, instance: DataSet, item: DataItem, value: Any) -> Any:
-        if not self.attrs:
-            return self.fmt.format(value)
-        dic = {}
-        for attr in self.attrs:
-            dic[attr] = getattr(instance, attr)
-        try:
-            return self.fmt % dic
-        except TypeError:
-            if not self.ignore_error:
-                print(f"Wrong Format for {item._name} : {self.fmt!r} % {dic!r}")
-                raise
-
-
-class GetAttrProp(ItemProperty):
-    """A property that matches the value of
-    an instance's attribute
-
-    Args:
-        attr (str): attribute to match
-    """
-
-    def __init__(self, attr: str) -> None:
-        self.attr = attr
-
-    def __call__(self, instance: DataSet, item: DataItem, value: Any) -> Any:
-        val = getattr(instance, self.attr)
-        return val
-
-    def set(self, instance: DataSet, item: DataItem, value: Any) -> None:
-        setattr(instance, self.attr, value)
-
-
-class ValueProp(ItemProperty):
-    """A property that retrieves a value stored elsewhere
-
-    Args:
-        value (Any): value to store
-    """
-
-    def __init__(self, value: Any) -> None:
-        self.value = value
-
-    def __call__(self, instance: DataSet, item: DataItem, value: Any) -> Any:
-        return self.value
-
-    def set(self, instance: DataSet, item: DataItem, value: Any) -> None:
-        """Sets the value of the property given an instance, item and value
-
-        Args:
-            instance (DataSet): instance of the DataSet
-            item (Any): item to set the value of
-            value (Any): value to set
-        """
-        self.value = value
-
-
-class NotProp(ItemProperty):
-    """Not property
-
-    Args:
-        prop (ItemProperty): property to negate
-    """
-
-    def __init__(self, prop: ItemProperty):
-        self.property = prop
-
-    def __call__(self, instance: DataSet, item: DataItem, value: Any) -> Any:
-        return not self.property(instance, item, value)
-
-    def set(self, instance: DataSet, item: DataItem, value: Any) -> None:
-        """Sets the value of the property given an instance, item and value
-
-        Args:
-            instance (DataSet): instance of the DataSet
-            item (Any): item to set the value of
-            value (Any): value to set
-        """
-        self.property.set(instance, item, not value)
-
-
-class FuncProp(ItemProperty):
-    """An 'operator property'
-
-    Args:
-        prop (ItemProperty): property to apply function to
-        func (function): function to apply
-        invfunc (function): inverse function (default: func)
-    """
-
-    def __init__(
-        self,
-        prop: ItemProperty,
-        func: Callable,
-        invfunc: Callable | None = None,
-    ) -> None:
-        self.property = prop
-        self.function = func
-        if invfunc is None:
-            invfunc = func
-        self.inverse_function = invfunc
-
-    def __call__(self, instance: DataSet, item: DataItem, value: Any) -> Any:
-        return self.function(self.property(instance, item, value))
-
-    def set(self, instance: DataSet, item: DataItem, value: Any) -> None:
-        """Sets the value of the property given an instance, item and value
-
-        Args:
-            instance (DataSet): instance of the DataSet
-            item (Any): item to set the value of
-            value (Any): value to set
-        """
-        self.property.set(instance, item, self.inverse_function(value))
-
-
-class DataItem(ABC):
-    """DataSet data item
-
-    Args:
-        label (str): item label
-        default (Any): default value
-        help (str): text displayed on data item's tooltip
-        check (bool): check value (default: True)
-    """
-
-    type = type
-    count = 0
-
-    def __init__(
-        self,
-        label: str,
-        default: Any | None = None,
-        help: str | None = "",
-        check: bool | None = True,
-    ) -> None:
-        self._order = DataItem.count
-        DataItem.count += 1
-        self._name: str | None = None
-        self._default = default
-        self._help = help
-        self._props: dict[
-            Any, Any
-        ] = {}  # a dict realm->dict containing realm-specific properties
-        self.set_prop("display", col=0, colspan=None, row=None, label=label)
-        self.set_prop("data", check_value=check)
-
-    def get_prop(self, realm: str, name: str, default: Any = NoDefault) -> Any:
-        """Get one property of this item
-
-        Args:
-            realm (str): realm name
-            name (str): property name
-            default (Any): default value (default: NoDefault)
-
-        Returns:
-            Any: property value
-        """
-        prop = self._props.get(realm)
-        if not prop:
-            prop = {}
-        if default is NoDefault:
-            return prop[name]
-        return prop.get(name, default)
-
-    def get_prop_value(
-        self, realm: str, instance: DataSet, name: str, default: Any = NoDefault
-    ) -> Any:
-        """Get one property of this item
-
-        Args:
-            realm (str): realm name
-            instance (DataSet): instance of the DataSet
-            name (str): property name
-            default (Any): default value (default: NoDefault)
-
-        Returns:
-            Any: property value
-        """
-        value = self.get_prop(realm, name, default)
-        if isinstance(value, ItemProperty):
-            return value(instance, self, self.get_value(instance))
-        else:
-            return value
-
-    def set_prop(self, realm: str, **kwargs) -> DataItem:
-        """Set one or several properties using the syntax::
-
-            set_prop(name1=value1, ..., nameX=valueX)
-
-        It returns self so that we can assign to the result like this::
-
-            item = Item().set_prop(x=y)
-
-        Args:
-            realm (str): realm name
-            kwargs: properties to set
-
-        Returns:
-            DataItem: self
-        """  # noqa
-        prop = self._props.setdefault(realm, {})
-        prop.update(kwargs)
-        return self
-
-    def set_pos(
-        self, col: int = 0, colspan: int | None = None, row: int | None = None
-    ) -> DataItem:
-        """Set data item's position on a GUI layout
-
-        Args:
-            col (int): column number (default: 0)
-            colspan (int): number of columns (default: None)
-            row (int): row number (default: None)
-        """
-        self.set_prop("display", col=col, colspan=colspan, row=row)
-        return self
-
-    def __str__(self) -> str:
-        return f"{self._name} : {self.__class__.__name__}"
-
-    def get_help(self, instance: DataSet) -> str:
-        """Return data item's tooltip
-
-        Args:
-            instance (DataSet): instance of the DataSet
-
-        Returns:
-            str: tooltip
-        """
-        auto_help = self.get_auto_help(instance)
-        help = self._help or ""
-        if auto_help:
-            help = help + "\n(" + auto_help + ")" if help else auto_help.capitalize()
-        return help
-
-    def get_auto_help(self, instance: DataSet) -> str:
-        """Return the automatically generated part of data item's tooltip
-
-        Args:
-            instance (DataSet): instance of the DataSet
-
-        Returns:
-            str: automatically generated part of tooltip
-        """
-        return ""
-
-    def format_string(self, instance: Any, value: Any, fmt: str, func: Callable) -> str:
-        """Apply format to string representation of the item's value
-
-        Args:
-            instance (Any): instance of the DataSet
-            value (Any): item's value
-            fmt (str): format string
-            func (Callable): function to apply to the value before formatting
-
-        Returns:
-            str: formatted string
-        """
-        return fmt % (func(value),)
-
-    def get_string_value(self, instance: DataSet) -> str:
-        """Return a formatted unicode representation of the item's value
-        obeying 'display' or 'repr' properties
-
-        Args:
-            instance (DataSet): instance of the DataSet
-
-        Returns:
-            str: formatted string
-        """
-        value = self.get_value(instance)
-        repval = self.get_prop_value("display", instance, "repr", None)
-        if repval is not None:
-            return repval
-        else:
-            fmt = self.get_prop_value("display", instance, "format", "%s")
-            fmt = "%s" if fmt is None else fmt
-            func = self.get_prop_value("display", instance, "func", lambda x: x)
-            if (
-                isinstance(fmt, Callable)  # type:ignore
-                and value is not None
-            ):
-                return fmt(func(value))
-            if value is not None:
-                text = self.format_string(instance, value, fmt, func)
-            else:
-                text = ""
-            return text
-
-    def get_name(self) -> str:
-        """Return data item's name
-
-        Returns:
-            str: name
-        """
-        return self._name or ""
-
-    def set_name(self, new_name: str) -> None:
-        """Set data item's name
-
-        Args:
-            new_name (str): new name
-        """
-        self._name = new_name
-
-    def set_help(self, new_help: str) -> None:
-        """Set data item's help text
-
-        Args:
-            new_help (str): new help text
-        """
-        self._help = new_help
-
-    def set_from_string(self, instance: DataSet, string_value: str) -> None:
-        """Set data item's value from specified string
-
-        Args:
-            instance (DataSet): instance of the DataSet
-            string_value (str): string value
-        """
-        value = self.from_string(string_value)
-        self.__set__(instance, value)
-
-    def get_default(self) -> Any:
-        """Return data item's default value
-
-        Returns:
-            Any: default value
-        """
-        return self._default
-
-    def set_default(self, instance: DataSet) -> None:
-        """Set data item's value to default
-
-        Args:
-            instance (DataSet): instance of the DataSet
-        """
-        self.__set__(instance, deepcopy(self._default))
-
-    def accept(self, visitor: object) -> None:
-        """This is the visitor pattern's accept function.
-        It calls the corresponding visit_MYCLASS method
-        of the visitor object.
-
-        Python's allow a generic base class implementation of
-        this method so there's no need to write an accept function
-        for each derived class unless you need to override the
-        default behavior
-
-        Args:
-            visitor (object)
-        """
-        funcname = "visit_" + self.__class__.__name__
-        func = getattr(visitor, funcname)
-        func(self)
-
-    def __set__(self, instance: Any, value: Any) -> None:
-        """Set data item's value
-
-        Args:
-            instance (Any): instance of the DataSet
-            value (Any): value to set
-        """
-        vmode = get_validation_mode()
-        if vmode != ValidationMode.DISABLED:
-            try:
-                self.check_value(value, raise_exception=True)
-            except Exception as exc:
-                msg = f"Checking ({str(self)}): {exc}"
-                if vmode == ValidationMode.ENABLED:
-                    # Show a warning in replacement of the exception
-                    warnings.warn(msg, DataItemValidationWarning)
-                elif vmode == ValidationMode.STRICT:
-                    # Raise an exception if strict validation is enabled
-                    raise ValueError(msg) from exc
-                else:
-                    raise ValueError(f"Unknown validation mode: {vmode}") from exc
-        setattr(instance, "_%s" % (self._name), value)
-
-    def __get__(self, instance: Any, klass: type) -> Any | None:
-        if instance is not None:
-            return getattr(instance, "_%s" % (self._name), self._default)
-        else:
-            return self
-
-    def get_value(self, instance: Any) -> Any:
-        """Return data item's value
-
-        Args:
-            instance (Any): instance of the DataSet
-
-        Returns:
-            Any: data item's value
-        """
-        return self.__get__(instance, instance.__class__)
-
-    def check_item(self, instance: Any) -> bool:
-        """Check data item's current value (calling method check_value)
-
-        Args:
-            instance (Any): instance of the DataSet
-
-        Returns:
-            Any: data item's value
-        """
-        value = getattr(instance, "_%s" % (self._name))
-        return self.check_value(value)
-
-    def check_value(self, value: Any, raise_exception: bool = True) -> bool:
-        """Check if `value` is valid for this data item
-
-        Args:
-            value (Any): value to check
-            raise_exception (bool): if True, raise an exception if the value is invalid.
-            Defaults to True.
-
-        Returns:
-            bool: value
-        """
-        raise NotImplementedError()
-
-    def from_string(self, string_value: str) -> Any:
-        """Transform string into valid data item's value
-
-        Args:
-            string_value (str): string value
-
-        Returns:
-            Any: data item's value
-        """
-        raise NotImplementedError()
-
-    def bind(self, instance: DataSet) -> DataItemVariable:
-        """Return a DataItemVariable instance bound to the data item
-
-        Args:
-            instance (DataSet): instance of the DataSet
-
-        Returns:
-            DataItemVariable: DataItemVariable instance
-        """
-        return DataItemVariable(self, instance)
-
-    def serialize(
-        self,
-        instance: DataSet,
-        writer: HDF5Writer | JSONWriter | INIWriter,
-    ) -> None:
-        """Serialize this item using the writer object
-
-        This is a default implementation that should work for
-        everything but new datatypes
-
-        Args:
-            instance (DataSet): instance of the DataSet
-            writer (HDF5Writer | JSONWriter | INIWriter): writer object
-        """
-        value = self.get_value(instance)
-        writer.write(value)
-
-    def get_value_from_reader(self, reader: HDF5Reader | JSONReader | INIReader) -> Any:
-        """Reads value from the reader object, inside the try...except
-        statement defined in the base item `deserialize` method
-
-        This method is reimplemented in some child classes
-
-        Args:
-            reader (HDF5Reader | JSONReader | INIReader): reader object
-        """
-        return reader.read_any()
-
-    def deserialize(
-        self,
-        instance: Any,
-        reader: HDF5Reader | JSONReader | INIReader,
-    ) -> None:
-        """Deserialize this item using the reader object
-
-        Default base implementation supposes the reader can
-        detect expected datatype from the stream
-
-        Args:
-            instance (Any): instance of the DataSet
-            reader (HDF5Reader | JSONReader | INIReader): reader object
-        """
-        try:
-            value = self.get_value_from_reader(reader)
-        except KeyError:
-            self.set_default(instance)
-            return
-        except RuntimeError as e:
-            if DEBUG_DESERIALIZE:
-                import traceback
-
-                print("DEBUG_DESERIALIZE enabled in datatypes.py", file=sys.stderr)
-                traceback.print_stack()
-                print(e, file=sys.stderr)
-            self.set_default(instance)
-            return
-        self.__set__(instance, value)
-
-
-class Obj:
-    """An object that helps build default instances for
-    ObjectItems"""
-
-    def __init__(self, **kwargs) -> None:
-        self.__dict__.update(kwargs)
-
-
-class ObjectItem(DataItem):
-    """Simple helper class implementing default
-    for composite objects"""
-
-    klass: type | None = None
-
-    def set_default(self, instance: DataSet) -> None:
-        """Make a copy of the default value
-
-        Args:
-            instance (DataSet): instance of the DataSet
-        """
-        # Avoid circular import
-        # pylint: disable=import-outside-toplevel
-        from guidata.dataset.conv import update_dataset
-
-        if self.klass is not None:
-            value = self.klass()  # pylint: disable=not-callable
-            if self._default is not None:
-                update_dataset(value, self._default)
-            self.__set__(instance, value)
-
-    def deserialize(
-        self,
-        instance: DataSet,
-        reader: HDF5Reader | JSONReader | INIReader,
-    ) -> None:
-        """Deserialize this item using the reader object
-
-        We build a new default object and deserialize it
-
-        Args:
-            instance (DataSet): instance of the DataSet
-            reader (HDF5Reader | JSONReader | INIReader): reader object
-        """
-        if self.klass is not None:
-            value = self.klass()  # pylint: disable=not-callable
-            value.deserialize(reader)
-            self.__set__(instance, value)
-
-
-class DataItemProxy:
-    """
-    Proxy for DataItem objects
-
-    This class is needed to construct GroupItem class
-    (see module guidata.qtwidgets)
-
-    Args:
-        item (DataItem): data item to proxy
-    """
-
-    def __init__(self, item: DataItem):
-        self.item = item
-
-    def __str__(self):
-        return self.item._name + "_proxy: " + self.__class__.__name__
-
-    def get_help(self, instance: DataSet) -> str:
-        """DataItem method proxy
-
-        Args:
-            instance (DataSet): instance of the DataSet
-
-        Returns:
-            str: help string
-        """
-        return self.item.get_help(instance)
-
-    def get_auto_help(self, instance: DataSet) -> str:
-        """DataItem method proxy
-
-        Args:
-            instance (DataSet): instance of the DataSet
-
-        Returns:
-            str: help string
-        """
-        return self.item.get_auto_help(instance)
-
-    def get_string_value(self, instance: DataSet) -> str:
-        """DataItem method proxy
-
-        Args:
-            instance (DataSet): instance of the DataSet
-
-        Returns:
-            str: string value
-        """
-        return self.item.get_string_value(instance)
-
-    def set_from_string(self, instance: DataSet, string_value: str) -> None:
-        """DataItem method proxy
-
-        Args:
-            instance (DataSet): instance of the DataSet
-            string_value (str): string value
-        """
-        self.item.set_from_string(instance, string_value)
-
-    def set_default(self, instance: DataSet) -> None:
-        """DataItem method proxy
-
-        Args:
-            instance (DataSet): instance of the DataSet
-        """
-        self.item.set_default(instance)
-
-    def __set__(self, instance: Any, value: Any):
-        pass
-
-    def accept(self, visitor: object) -> None:
-        """DataItem method proxy
-
-        Args:
-            visitor (object): visitor object
-        """
-        self.item.accept(visitor)
-
-    def get_value(self, instance: DataItem) -> Any:
-        """DataItem method proxy
-
-        Args:
-            instance (DataItem): instance of the DataItem
-
-        Returns:
-            Any: value
-        """
-        return self.item.get_value(instance)
-
-    def check_item(self, instance: DataItem) -> bool:
-        """DataItem method proxy
-
-        Args:
-            instance (DataItem): instance of the DataItem
-
-        Returns:
-            Any: value
-        """
-        return self.item.check_item(instance)
-
-    def check_value(self, value: float | int, raise_exception: bool = True) -> bool:
-        """DataItem method proxy
-
-        Args:
-            value (Any): value
-            raise_exception (bool): if True, raise an exception if the value is invalid.
-             Defaults to True.
-
-        Returns:
-            Any: value
-        """
-        return self.item.check_value(value, raise_exception)
-
-    def from_string(self, string_value: str) -> Any:
-        """DataItem method proxy
-
-        Args:
-            string_value (str): string value
-
-        Returns:
-            Any: value
-        """
-        return self.item.from_string(string_value)
-
-    def get_prop(self, realm: str, name: str, default=NoDefault) -> Any:
-        """DataItem method proxy
-
-        Args:
-            realm (str): realm
-            name (str): name
-            default (Any): default value
-
-        Returns:
-            Any: value
-        """
-        return self.item.get_prop(realm, name, default)
-
-    def get_prop_value(
-        self, realm, instance: DataSet, name: str, default: Any = NoDefault
-    ) -> Any:
-        """DataItem method proxy
-
-        Args:
-            realm (str): realm
-            instance (DataSet): instance of the DataSet
-            name (str): name
-            default (Any): default value
-
-        Returns:
-            Any: value
-        """
-        return self.item.get_prop_value(realm, instance, name, default)
-
-    def set_prop(self, realm: str, **kwargs) -> DataItem:
-        """DataItem method proxy
-
-        Args:
-            realm (str): realm
-            kwargs: keyword arguments
-
-        Returns:
-            DataItem: data item
-        """  # noqa
-        return self.item.set_prop(realm, **kwargs)
-
-    def bind(self, instance: DataSet) -> DataItemVariable:
-        """DataItem method proxy
-
-        Args:
-            instance (DataSet): instance of the DataSet
-
-        Returns:
-            DataItemVariable: data item variable
-        """
-        return DataItemVariable(self, instance)
-
-
-class DataItemVariable:
-    """An instance of a DataItemVariable represent a binding between
-    an item and a dataset.
-
-    could be called a bound property.
-
-    since DataItem instances are class attributes they need to have a
-    DataSet instance to store their value. This class binds the two
-    together.
-
-    Args:
-        item (DataItem): data item
-        instance (DataSet): instance of the DataSet
-    """
-
-    def __init__(
-        self,
-        item: DataItem,
-        instance: DataSet,
-    ):
-        self.item = item
-        self.instance = instance
-
-    def get_prop_value(self, realm: str, name: str, default: object = NoDefault) -> Any:
-        """DataItem method proxy
-
-        Args:
-            realm (str): realm
-            name (str): name
-            default (object): default value
-
-        Returns:
-            Any: value
-        """
-        return self.item.get_prop_value(realm, self.instance, name, default)
-
-    def get_prop(self, realm: str, name: str, default: type | None = NoDefault) -> Any:
-        """DataItem method proxy
-
-        Args:
-            realm (str): realm
-            name (str): name
-            default (type | None): default value
-
-        Returns:
-            Any: value
-        """
-        return self.item.get_prop(realm, name, default)
-
-    def get_help(self) -> str:
-        """Re-implement DataItem method
-
-        Returns:
-            str: help string
-        """
-        return self.item.get_help(self.instance)
-
-    def get_auto_help(self) -> str:
-        """Re-implement DataItem method
-
-        Returns:
-            str: help string
-        """
-        return self.item.get_auto_help(self.instance)
-
-    def get_string_value(self) -> str:
-        """Return a unicode representation of the item's value
-        obeying 'display' or 'repr' properties
-
-        Returns:
-            str: string value
-        """
-        return self.item.get_string_value(self.instance)
-
-    def set_default(self) -> None:
-        """Re-implement DataItem method"""
-        return self.item.set_default(self.instance)
-
-    def get(self) -> Any:
-        """Re-implement DataItem method
-
-        Returns:
-            Any: value
-        """
-        return self.item.get_value(self.instance)
-
-    def set(self, value: Any) -> None:
-        """Re-implement DataItem method
-
-        Args:
-            value (Any): value
-        """
-        return self.item.__set__(self.instance, value)
-
-    def set_from_string(self, string_value) -> None:
-        """Re-implement DataItem method
-
-        Args:
-            string_value (str): string value
-        """
-        return self.item.set_from_string(self.instance, string_value)
-
-    def check_item(self) -> bool:
-        """Re-implement DataItem method
-
-        Returns:
-            Any: value
-        """
-        return self.item.check_item(self.instance)
-
-    def check_value(self, value: float | int, raise_exception: bool = True) -> bool:
-        """Re-implement DataItem method
-
-        Args:
-            value (Any): value
-            raise_exception (bool): if True, raise an exception if the value is invalid.
-             Defaults to True.
-
-        Returns:
-            Any: value
-        """
-        return self.item.check_value(value, raise_exception)
-
-    def from_string(self, string_value: str) -> Any:
-        """Re-implement DataItem method
-
-        Args:
-            string_value (str): string value
-
-        Returns:
-            Any: value
-        """
-        return self.item.from_string(string_value)
-
-    def label(self) -> str:
-        """Re-implement DataItem method
-
-        Returns:
-            str: label
-        """
-        return self.item.get_prop("display", "label")
-
-
-class DataSetMeta(type):
-    """
-    DataSet metaclass
-
-    Create class attribute `_items`: list of the DataSet class attributes,
-    created in the same order as these attributes were written
-    """
-
-    def __new__(cls: type, name: str, bases: Any, dct: dict[str, Any]) -> type:
-        items = {}
-        for base in bases:
-            if getattr(base, "__metaclass__", None) is DataSetMeta:
-                for item in base._items:
-                    items[item._name] = item
-
-        for attrname, value in list(dct.items()):
-            if isinstance(value, DataItem):
-                value.set_name(attrname)
-                if attrname in items:
-                    value._order = items[attrname]._order
-                items[attrname] = value
-        items_list = list(items.values())
-        items_list.sort(key=lambda x: x._order)
-
-        dct["_items"] = items_list
-        return type.__new__(cls, name, bases, dct)
-
-
-Meta_Py3Compat = DataSetMeta("Meta_Py3Compat", (object,), {})
-
-
-AnyDataSet = TypeVar("AnyDataSet", bound="DataSet")
-
-
-class DataSet(metaclass=DataSetMeta):
-    """Construct a DataSet object is a set of DataItem objects
-
-    Args:
-        title (str): title
-        comment (str): comment. Text shown on the top of the first data item
-        icon (str): icon filename as in image search paths
-    """
-
-    _items: list[DataItem] = []
-    __metaclass__ = DataSetMeta  # keep it even with Python 3 (see DataSetMeta)
-
-    def __init__(
-        self,
-        title: str | None = None,
-        comment: str | None = None,
-        icon: str = "",
-        readonly: bool = False,
-    ):
-        self.__comment = comment
-        self.__icon = icon
-        comp_title, comp_comment = self._compute_title_and_comment()
-        if title:
-            self.__title = title
-        else:
-            self.__title = comp_title
-        if comment is None:
-            self.__comment = comp_comment
-        self.__changed = False
-
-        self.__readonly: bool = readonly
-
-        self.set_defaults()
-
-    def get_items(self, copy=False) -> list[DataItem]:
-        """Returns all the DataItem objects from the DataSet instance. Ignore private
-        items that have a name starting with an underscore (e.g. '_private_item = ...')
-
-        Args:
-            copy: If True, deepcopy the DataItem list, else return the original.
-            Defaults to False.
-
-        Returns:
-            _description_
-        """
-        result_items = self._items if not copy else deepcopy(self._items)
-        return list(filter(lambda s: not s.get_name().startswith("_"), result_items))
-
-    @classmethod
-    def create(cls: type[AnyDataSet], **kwargs) -> AnyDataSet:
-        """Create a new instance of the DataSet class
-
-        Args:
-            kwargs: keyword arguments to set the DataItem values
-
-        Returns:
-            DataSet instance
-        """  # noqa
-        instance = cls()
-        for name in kwargs:
-            for item in instance._items:
-                if item._name == name:
-                    setattr(instance, name, kwargs[name])
-                    break
-            else:
-                raise AttributeError(f"Unknown attribute {name}")
-        return instance
-
-    def _get_translation(self):
-        """We try to find the translation function (_) from the module
-        this class was created in
-
-        This function is unused but could be useful to translate strings that
-        cannot be translated at the time they are created.
-        """
-        module = sys.modules[self.__class__.__module__]
-        if hasattr(module, "_"):
-            return module._
-        else:
-            return lambda x: x
-
-    def _compute_title_and_comment(self) -> tuple[str, str | None]:
-        """
-        Private method to compute title and comment of the data set
-        """
-        comp_title = self.__class__.__name__
-        comp_comment = None
-        if self.__doc__:
-            doc_lines = self.__doc__.splitlines()
-            # Remove empty lines at the begining of comment
-            while doc_lines and not doc_lines[0].strip():
-                del doc_lines[0]
-            if doc_lines:
-                comp_title = doc_lines.pop(0).strip()
-            if doc_lines:
-                comp_comment = "\n".join([x.strip() for x in doc_lines])
-        return comp_title, comp_comment
-
-    def get_title(self) -> str:
-        """Return data set title
-
-        Returns:
-            str: title
-        """
-        return self.__title
-
-    def get_comment(self) -> str | None:
-        """Return data set comment
-
-        Returns:
-            str | None: comment
-        """
-        return self.__comment
-
-    def get_icon(self) -> str | None:
-        """Return data set icon
-
-        Returns:
-            str | None: icon
-        """
-        return self.__icon
-
-    def set_defaults(self) -> None:
-        """Set default values"""
-        for item in self._items:
-            item.set_default(self)
-
-    def __str__(self):
-        return self.to_string(debug=False)
-
-    def check(self) -> list[str]:
-        """Check the dataset item values
-
-        Returns:
-            list[str]: list of errors
-        """
-        errors = []
-        for item in self._items:
-            if not item.check_item(self) and item._name is not None:
-                errors.append(item._name)
-        return errors
-
-    def text_edit(self) -> None:
-        """Edit data set with text input only"""
-        from guidata.dataset import textedit
-
-        self.accept(textedit.TextEditVisitor(self))
-
-    def edit(
-        self,
-        parent: QWidget | None = None,
-        apply: Callable | None = None,
-        wordwrap: bool = True,
-        size: QSize | tuple[int, int] | None = None,
-    ) -> DataSetEditDialog:
-        """Open a dialog box to edit data set
-
-        Args:
-            parent: parent widget (default is None, meaning no parent)
-            apply: apply callback (default is None)
-            wordwrap: if True, comment text is wordwrapped
-            size: dialog size (QSize object or integer tuple (width, height))
-        """
-        # Importing those modules here avoids Qt dependency when
-        # guidata is used without Qt
-        # pylint: disable=import-outside-toplevel
-        from guidata.dataset.qtwidgets import DataSetEditDialog
-        from guidata.qthelpers import exec_dialog
-
-        dlg = DataSetEditDialog(
-            self,
-            icon=self.__icon,
-            parent=parent,
-            apply=apply,
-            wordwrap=wordwrap,
-            size=size,
-        )
-
-        return exec_dialog(dlg)
-
-    def view(
-        self,
-        parent: QWidget | None = None,
-        wordwrap: bool = True,
-        size: QSize | tuple[int, int] | None = None,
-    ) -> None:
-        """Open a dialog box to view data set
-
-        Args:
-            parent: parent widget (default is None, meaning no parent)
-            wordwrap: if True, comment text is wordwrapped
-            size: dialog size (QSize object or integer tuple (width, height))
-        """
-        # Importing those modules here avoids Qt dependency when
-        # guidata is used without Qt
-        # pylint: disable=import-outside-toplevel
-        from guidata.dataset.qtwidgets import DataSetShowDialog
-        from guidata.qthelpers import exec_dialog
-
-        dial = DataSetShowDialog(
-            self, icon=self.__icon, parent=parent, wordwrap=wordwrap, size=size
-        )
-        return exec_dialog(dial)
-
-    def is_readonly(self) -> bool:
-        return bool(self.__readonly)
-
-    def set_readonly(self, readonly: bool = True):
-        self.__readonly = readonly
-
-    def to_string(
-        self,
-        debug: bool | None = False,
-        indent: str | None = None,
-        align: bool | None = False,
-        show_hidden: bool | None = True,
-    ) -> str:
-        """Return readable string representation of the data set
-        If debug is True, add more details on data items
-
-        Args:
-            debug (bool): if True, add more details on data items
-            indent (str): indentation string (default is None,
-                meaning no indentation)
-            align (bool): if True, align data items (default is False)
-            show_hidden (bool): if True, show hidden data items
-                (default is True)
-
-        Returns:
-            str: string representation of the data set
-        """
-        if indent is None:
-            indent = "\n    "
-        txt = "%s:" % (self.__title)
-
-        def _get_label(item):
-            if debug:
-                return item._name
-            else:
-                return item.get_prop_value("display", self, "label")
-
-        length = 0
-        if align:
-            for item in self._items:
-                item_length = len(_get_label(item))
-                if item_length > length:
-                    length = item_length
-        for item in self._items:
-            try:
-                hide = item.get_prop_value("display", self, "hide")
-                if not show_hidden and hide is True:
-                    continue
-            except KeyError:
-                pass
-            if isinstance(item, ObjectItem):
-                composite_dataset = item.get_value(self)
-                txt += indent + composite_dataset.to_string(
-                    debug=debug, indent=indent + "  "
-                )
-                continue
-            elif isinstance(item, BeginGroup):
-                txt += "%s%s:" % (indent, item._name)
-                indent += "  "
-                continue
-            elif isinstance(item, EndGroup):
-                indent = indent[:-2]
-                continue
-            value = getattr(self, "_%s" % (item._name))
-            value_str = "-" if value is None else item.get_string_value(self)
-            if debug:
-                label = item._name
-            else:
-                label = item.get_prop_value("display", self, "label")
-            if length and label is not None:
-                label = label.ljust(length)
-            txt += f"{indent}{label}: {value_str}"
-            if debug:
-                txt += " (" + item.__class__.__name__ + ")"
-        return txt
-
-    def accept(self, vis: object) -> None:
-        """Helper function that passes the visitor to the accept methods of all
-        the items in this dataset
-
-        Args:
-            vis (object): visitor object
-        """
-        for item in self._items:
-            item.accept(vis)
-
-    def serialize(self, writer: HDF5Writer | JSONWriter | INIWriter) -> None:
-        """Serialize the dataset
-
-        Args:
-            writer (HDF5Writer | JSONWriter | INIWriter): writer object
-        """
-        for item in self._items:
-            with writer.group(item._name):
-                item.serialize(self, writer)
-
-    def deserialize(self, reader: HDF5Reader | JSONReader | INIReader) -> None:
-        """Deserialize the dataset
-
-        Args:
-            reader (HDF5Reader | JSONReader | INIReader): reader object
-        """
-        for item in self._items:
-            with reader.group(item._name):
-                try:
-                    item.deserialize(self, reader)
-                except RuntimeError as error:
-                    if DEBUG_DESERIALIZE:
-                        import traceback
-
-                        print(
-                            "DEBUG_DESERIALIZE enabled in datatypes.py", file=sys.stderr
-                        )
-                        traceback.print_stack()
-                        print(error, file=sys.stderr)
-                    item.set_default(self)
-
-    def read_config(self, conf: UserConfig, section: str, option: str) -> None:
-        """Read configuration from a UserConfig instance
-
-        Args:
-            conf (UserConfig): UserConfig instance
-            section (str): section name
-            option (str): option name
-        """
-        reader = INIReader(conf, section, option)
-        self.deserialize(reader)
-
-    def write_config(self, conf: UserConfig, section: str, option: str) -> None:
-        """Write configuration to a UserConfig instance
-
-        Args:
-            conf (UserConfig): UserConfig instance
-            section (str): section name
-            option (str): option name
-        """
-        writer = INIWriter(conf, section, option)
-        self.serialize(writer)
-
-    @classmethod
-    def set_global_prop(klass, realm: str, **kwargs) -> None:
-        """Set global properties for all data items in the dataset
-
-        Args:
-            realm (str): realm name
-            kwargs (dict): properties to set
-        """  # noqa
-        for item in klass._items:
-            item.set_prop(realm, **kwargs)
-
-
-class ActivableDataSet(DataSet):
-    """An ActivableDataSet instance must have an "enable" class attribute which
-    will set the active state of the dataset instance
-    (see example in: tests/activable_dataset.py)
-
-    Args:
-        title (str): dataset title (optional)
-        comment (str): dataset comment (optional)
-        icon (str): dataset icon. Default is "" (no icon)
-    """
-
-    _activable = True  # default *instance* attribute value
-    _active = True
-    _activable_prop = GetAttrProp("_activable")
-    _active_prop = GetAttrProp("_active")
-
-    @property
-    @abstractmethod
-    def enable(self) -> DataItem: ...
-
-    def __init__(
-        self,
-        title: str | None = None,
-        comment: str | None = None,
-        icon: str = "",
-    ):
-        DataSet.__init__(self, title, comment, icon)
-
-    @classmethod
-    def active_setup(cls) -> None:
-        """
-        This class method must be called after the child class definition
-        in order to setup the dataset active state
-        """
-        cls.set_global_prop("display", active=cls._active_prop)
-        cls.enable.set_prop(  # type:ignore
-            "display", active=True, hide=cls._activable_prop, store=cls._active_prop
-        )
-
-    def set_activable(self, activable: bool):
-        self._activable = not activable
-        self._active = self.enable
-
-
-class DataSetGroup:
-    """Construct a DataSetGroup object, used to group several datasets together
-
-    Args:
-        datasets (list[DataSet]): list of datasets
-        title (str): group title (optional)
-        icon (str): group icon. Default is "" (no icon)
-
-    This class tries to mimics the DataSet interface.
-
-    The GUI should represent it as a notebook with one page for each
-    contained dataset.
-    """
-
-    ALLOWED_MODES = ("tabs", "table", None)
-
-    def __init__(
-        self,
-        datasets: list[DataSet],
-        title: str | None = None,
-        icon: str = "",
-    ) -> None:
-        self.__icon = icon
-        self.datasets = datasets
-        if title:
-            self.__title = title
-        else:
-            self.__title = self.__class__.__name__
-
-    def __str__(self) -> str:
-        return "\n".join([dataset.__str__() for dataset in self.datasets])
-
-    def get_title(self) -> str:
-        """Return data set group title
-
-        Returns:
-            str: data set group title
-        """
-        return self.__title
-
-    def get_comment(self) -> None:
-        """Return data set group comment --> not implemented (will return None)
-
-        Returns:
-            None: data set group comment
-        """
-        return None
-
-    def get_icon(self) -> str | None:
-        """Return data set icon
-
-        Returns:
-            str | None: data set icon
-        """
-        return self.__icon
-
-    def check(self) -> list[list[str]]:
-        """Check data set group items
-
-        Returns:
-            list[list[str]]: list of errors
-        """
-        return [dataset.check() for dataset in self.datasets]
-
-    def text_edit(self) -> None:
-        """Edit data set with text input only"""
-        raise NotImplementedError()
-
-    def edit(
-        self,
-        parent: QWidget | None = None,
-        apply: Callable | None = None,
-        wordwrap: bool = True,
-        size: QSize | tuple[int, int] | None = None,
-        mode: str | None = None,
-    ) -> int:
-        """Open a dialog box to edit data set
-
-        Args:
-            parent: parent widget. Defaults to None.
-            apply: apply callback. Defaults to None.
-            wordwrap: if True, comment text is wordwrapped
-            size: dialog size (default: None)
-            mode: (str): dialog window style to use. Allowed values are "tabs",
-             "table" and None. Use "tabs" to navigate between datasets with tabs.
-             Use "table" to create a table with one dataset by row (allows
-             dataset editing by double clicking on a row). Defaults to None.
-
-        Returns:
-            int: dialog box return code
-        """
-        # Importing those modules here avoids Qt dependency when
-        # guidata is used without Qt
-        # pylint: disable=import-outside-toplevel
-
-        assert mode in self.ALLOWED_MODES
-
-        from guidata.dataset.qtwidgets import (
-            DataSetGroupEditDialog,
-            DataSetGroupTableEditDialog,
-        )
-        from guidata.qthelpers import exec_dialog
-
-        dial: QDialog
-        if mode in ("tabs", None):
-            dial = DataSetGroupEditDialog(
-                instance=self,  # type: ignore
-                icon=self.__icon,
-                parent=parent,
-                apply=apply,
-                wordwrap=wordwrap,
-                size=size,
-            )
-            return exec_dialog(dial)
-        else:
-            dial = DataSetGroupTableEditDialog(
-                instance=self,
-                icon=self.__icon,
-                parent=parent,
-                apply=apply,
-                wordwrap=wordwrap,
-                size=size,
-            )
-            return exec_dialog(dial)
-
-    def accept(self, vis: object) -> None:
-        """Helper function that passes the visitor to the accept methods of all
-        the items in this dataset
-
-        Args:
-            vis (object): visitor
-        """
-        for dataset in self.datasets:
-            dataset.accept(vis)
-
-    def is_readonly(self) -> bool:
-        """Return True if all datasets in the DataSetGroup are in readonly mode.
-
-        Returns:
-            True if all datasets are in readonly, else False
-        """
-        return all((ds.is_readonly() for ds in self.datasets))
-
-    def set_readonly(self, readonly=True):
-        """Set all datasets of the dataset group to readonly mode
-
-        Args:
-            readonly: Readonly flag. Defaults to True.
-        """
-        _ = [d.set_readonly(readonly) for d in self.datasets]
-
-
-class GroupItem(DataItemProxy):
-    """GroupItem proxy
-
-    Args:
-        item (DataItem): data item
-    """
-
-    def __init__(self, item: DataItem) -> None:
-        DataItemProxy.__init__(self, item)
-        self.group: list[Any] = []
-
-
-class BeginGroup(DataItem):
-    """Data item which does not represent anything
-    but a begin flag to define a data set group
-
-    Args:
-        label (str): group label
-    """
-
-    def __init__(self, label: str) -> None:
-        super().__init__(label)
-
-    def serialize(self, instance, writer) -> None:
-        pass
-
-    def deserialize(self, instance, reader) -> None:
-        pass
-
-    def get_group(self) -> "GroupItem":
-        return GroupItem(self)
-
-
-class EndGroup(DataItem):
-    """Data item which does not represent anything
-    but an end flag to define a data set group
-
-    Args:
-        label (str): group label
-    """
-
-    def __init__(self, label: str) -> None:
-        super().__init__(label)
-
-    def serialize(self, instance, writer) -> None:
-        pass
-
-    def deserialize(self, instance, reader) -> None:
-        pass
-
-
-class TabGroupItem(GroupItem):
-    pass
-
-
-class BeginTabGroup(BeginGroup):
-    """Data item which does not represent anything
-    but a begin flag to define a data set tab group
-
-    Args:
-        label (str): group label
-    """
-
-    def get_group(self) -> "TabGroupItem":
-        return TabGroupItem(self)
-
-
-class EndTabGroup(EndGroup):
-    """Data item which does not represent anything
-    but an end flag to define a data set tab group
-
-    Args:
-        label (str): group label
-    """
-
-    pass
-=======
-# -*- coding: utf-8 -*-
-#
-# Licensed under the terms of the BSD 3-Clause
-# (see guidata/LICENSE for details)
-
-"""
-Data sets
----------
-
-Defining data sets
-^^^^^^^^^^^^^^^^^^
-
-.. autoclass:: guidata.dataset.DataSet
-    :members:
-
-.. autoclass:: guidata.dataset.DataSetGroup
-    :members:
-
-.. autoclass:: guidata.dataset.ActivableDataSet
-    :members:
-
-Grouping items
-^^^^^^^^^^^^^^
-
-.. autoclass:: guidata.dataset.BeginGroup
-    :members:
-
-.. autoclass:: guidata.dataset.EndGroup
-    :members:
-
-.. autoclass:: guidata.dataset.BeginTabGroup
-    :members:
-
-.. autoclass:: guidata.dataset.EndTabGroup
-    :members:
-
-Handling item properties
-^^^^^^^^^^^^^^^^^^^^^^^^
-
-.. autoclass:: guidata.dataset.ItemProperty
-
-.. autoclass:: guidata.dataset.FormatProp
-    :members:
-
-.. autoclass:: guidata.dataset.GetAttrProp
-    :members:
-
-.. autoclass:: guidata.dataset.ValueProp
-    :members:
-
-.. autoclass:: guidata.dataset.NotProp
-    :members:
-
-.. autoclass:: guidata.dataset.FuncProp
-    :members:
-
-.. autoclass:: guidata.dataset.FuncPropMulti
-    :members:
-"""
-
-# pylint: disable-msg=W0622
-# pylint: disable-msg=W0212
-
-from __future__ import annotations
-
-import re
-import sys
-from abc import ABC, abstractmethod
-from collections.abc import Callable
-from copy import deepcopy
-from typing import TYPE_CHECKING, Any, TypeVar
-
-from guidata.io import INIReader, INIWriter
-from guidata.userconfig import UserConfig
-
-DEBUG_DESERIALIZE = False
-
-if TYPE_CHECKING:
-    from qtpy.QtCore import QSize
-    from qtpy.QtWidgets import QDialog, QWidget
-
-    from guidata.dataset.qtwidgets import DataSetEditDialog
-    from guidata.io import HDF5Reader, HDF5Writer, JSONReader, JSONWriter
-
-
-class NoDefault:
-    pass
-
-
-class ItemProperty:
-    """Base class for item properties
-
-    Args:
-        callable (Callable): callable to use to evaluate the value of the property
-    """
-
-    def __init__(self, callable: Callable) -> None:
-        self.callable = callable
-
-    def __call__(self, instance: DataSet, item: Any, value: Any) -> Any:
-        """Evaluate the value of the property given, the instance,
-        the item and the value maintained in the instance by the item"""
-        return self.callable(instance, item, value)
-
-    def set(self, instance: DataSet, item: Any, value: Any) -> Any:
-        """Sets the value of the property given an instance, item and value
-        Depending on implementation the value will be stored either on the
-        instance, item or self
-
-        Args:
-            instance (DataSet): instance of the DataSet
-            item (Any): item to set the value of
-            value (Any): value to set
-        """
-        raise NotImplementedError
-
-
-FMT_GROUPS = re.compile(r"(?<!%)%\((\w+)\)")
-
-
-class FormatProp(ItemProperty):
-    """A Property that returns a string to help
-    custom read-only representation of items
-
-    Args:
-        fmt (str): format string
-        ignore_error (bool): ignore errors when formatting. Defaults to True.
-    """
-
-    def __init__(self, fmt: str, ignore_error: bool | None = True) -> None:
-        """fmt is a format string
-        it can contain a single anonymous substition or
-        several named substitions.
-        """
-        self.fmt = fmt
-        self.ignore_error = ignore_error
-        self.attrs = FMT_GROUPS.findall(fmt)
-
-    def __call__(self, instance: DataSet, item: DataItem, value: Any) -> Any:
-        if not self.attrs:
-            return self.fmt.format(value)
-        dic = {}
-        for attr in self.attrs:
-            dic[attr] = getattr(instance, attr)
-        try:
-            return self.fmt % dic
-        except TypeError:
-            if not self.ignore_error:
-                print(f"Wrong Format for {item._name} : {self.fmt!r} % {dic!r}")
-                raise
-
-
-class GetAttrProp(ItemProperty):
-    """A property that matches the value of
-    an instance's attribute
-
-    Args:
-        attr (str): attribute to match
-    """
-
-    def __init__(self, attr: str) -> None:
-        self.attr = attr
-
-    def __call__(self, instance: DataSet, item: DataItem, value: Any) -> Any:
-        val = getattr(instance, self.attr)
-        return val
-
-    def set(self, instance: DataSet, item: DataItem, value: Any) -> None:
-        setattr(instance, self.attr, value)
-
-
-class ValueProp(ItemProperty):
-    """A property that retrieves a value stored elsewhere
-
-    Args:
-        value (Any): value to store
-    """
-
-    def __init__(self, value: Any) -> None:
-        self.value = value
-
-    def __call__(self, instance: DataSet, item: DataItem, value: Any) -> Any:
-        return self.value
-
-    def set(self, instance: DataSet, item: DataItem, value: Any) -> None:
-        """Sets the value of the property given an instance, item and value
-
-        Args:
-            instance (DataSet): instance of the DataSet
-            item (Any): item to set the value of
-            value (Any): value to set
-        """
-        self.value = value
-
-
-class NotProp(ItemProperty):
-    """Not property
-
-    Args:
-        prop (ItemProperty): property to negate
-    """
-
-    def __init__(self, prop: ItemProperty):
-        self.property = prop
-
-    def __call__(self, instance: DataSet, item: DataItem, value: Any) -> Any:
-        return not self.property(instance, item, value)
-
-    def set(self, instance: DataSet, item: DataItem, value: Any) -> None:
-        """Sets the value of the property given an instance, item and value
-
-        Args:
-            instance (DataSet): instance of the DataSet
-            item (Any): item to set the value of
-            value (Any): value to set
-        """
-        self.property.set(instance, item, not value)
-
-
-class FuncProp(ItemProperty):
-    """An 'operator property'
-
-    Args:
-        prop (ItemProperty): property to apply function to
-        func (function): function to apply
-        invfunc (function): inverse function (default: func)
-    """
-
-    def __init__(
-        self,
-        prop: ItemProperty,
-        func: Callable,
-        invfunc: Callable | None = None,
-    ) -> None:
-        self.property = prop
-        self.function = func
-        if invfunc is None:
-            invfunc = func
-        self.inverse_function = invfunc
-
-    def __call__(self, instance: DataSet, item: DataItem, value: Any) -> Any:
-        return self.function(self.property(instance, item, value))
-
-    def set(self, instance: DataSet, item: DataItem, value: Any) -> None:
-        """Sets the value of the property given an instance, item and value
-
-        Args:
-            instance (DataSet): instance of the DataSet
-            item (Any): item to set the value of
-            value (Any): value to set
-        """
-        self.property.set(instance, item, self.inverse_function(value))
-
-
-class FuncPropMulti(ItemProperty):
-    """An 'operator property' for multiple properties
-
-    Args:
-        props (list[ItemProperty]): properties to apply function to
-        func (function): function to apply
-        invfunc (function): inverse function (default: func)
-    """
-
-    def __init__(
-        self,
-        props: list[ItemProperty],
-        func: Callable,
-        invfunc: Callable | None = None,
-    ) -> None:
-        self.properties = props
-        self.function = func
-        if invfunc is None:
-            invfunc = func
-        self.inverse_function = invfunc
-
-    def __call__(self, instance: DataSet, item: DataItem, value: Any) -> Any:
-        return self.function(*[prop(instance, item, value) for prop in self.properties])
-
-    def set(self, instance: DataSet, item: DataItem, value: Any) -> None:
-        """Sets the value of the property given an instance, item and value
-
-        Args:
-            instance (DataSet): instance of the DataSet
-            item (Any): item to set the value of
-            value (Any): value to set
-        """
-        for prop in self.properties:
-            prop.set(instance, item, self.inverse_function(value))
-
-
-class DataItem(ABC):
-    """DataSet data item
-
-    Args:
-        label (str): item label
-        default (Any): default value
-        help (str): text displayed on data item's tooltip
-        check (bool): check value (default: True)
-    """
-
-    type = type
-    count = 0
-
-    def __init__(
-        self,
-        label: str,
-        default: Any | None = None,
-        help: str | None = "",
-        check: bool | None = True,
-    ) -> None:
-        self._order = DataItem.count
-        DataItem.count += 1
-        self._name: str | None = None
-        self._default = default
-        self._help = help
-        self._props: dict[
-            Any, Any
-        ] = {}  # a dict realm->dict containing realm-specific properties
-        self.set_prop("display", col=0, colspan=None, row=None, label=label)
-        self.set_prop("data", check_value=check)
-
-    def get_prop(self, realm: str, name: str, default: Any = NoDefault) -> Any:
-        """Get one property of this item
-
-        Args:
-            realm (str): realm name
-            name (str): property name
-            default (Any): default value (default: NoDefault)
-
-        Returns:
-            Any: property value
-        """
-        prop = self._props.get(realm)
-        if not prop:
-            prop = {}
-        if default is NoDefault:
-            return prop[name]
-        return prop.get(name, default)
-
-    def get_prop_value(
-        self, realm: str, instance: DataSet, name: str, default: Any = NoDefault
-    ) -> Any:
-        """Get one property of this item
-
-        Args:
-            realm (str): realm name
-            instance (DataSet): instance of the DataSet
-            name (str): property name
-            default (Any): default value (default: NoDefault)
-
-        Returns:
-            Any: property value
-        """
-        value = self.get_prop(realm, name, default)
-        if isinstance(value, ItemProperty):
-            return value(instance, self, self.get_value(instance))
-        else:
-            return value
-
-    def set_prop(self, realm: str, **kwargs) -> DataItem:
-        """Set one or several properties using the syntax::
-
-            set_prop(name1=value1, ..., nameX=valueX)
-
-        It returns self so that we can assign to the result like this::
-
-            item = Item().set_prop(x=y)
-
-        Args:
-            realm (str): realm name
-            kwargs: properties to set
-
-        Returns:
-            DataItem: self
-        """  # noqa
-        prop = self._props.setdefault(realm, {})
-        prop.update(kwargs)
-        return self
-
-    def set_pos(
-        self, col: int = 0, colspan: int | None = None, row: int | None = None
-    ) -> DataItem:
-        """Set data item's position on a GUI layout
-
-        Args:
-            col (int): column number (default: 0)
-            colspan (int): number of columns (default: None)
-            row (int): row number (default: None)
-        """
-        self.set_prop("display", col=col, colspan=colspan, row=row)
-        return self
-
-    def __str__(self) -> str:
-        return f"{self._name} : {self.__class__.__name__}"
-
-    def get_help(self, instance: DataSet) -> str:
-        """Return data item's tooltip
-
-        Args:
-            instance (DataSet): instance of the DataSet
-
-        Returns:
-            str: tooltip
-        """
-        auto_help = self.get_auto_help(instance)
-        help = self._help or ""
-        if auto_help:
-            help = help + "\n(" + auto_help + ")" if help else auto_help.capitalize()
-        return help
-
-    def get_auto_help(self, instance: DataSet) -> str:
-        """Return the automatically generated part of data item's tooltip
-
-        Args:
-            instance (DataSet): instance of the DataSet
-
-        Returns:
-            str: automatically generated part of tooltip
-        """
-        return ""
-
-    def format_string(self, instance: Any, value: Any, fmt: str, func: Callable) -> str:
-        """Apply format to string representation of the item's value
-
-        Args:
-            instance (Any): instance of the DataSet
-            value (Any): item's value
-            fmt (str): format string
-            func (Callable): function to apply to the value before formatting
-
-        Returns:
-            str: formatted string
-        """
-        return fmt % (func(value),)
-
-    def get_string_value(self, instance: DataSet) -> str:
-        """Return a formatted unicode representation of the item's value
-        obeying 'display' or 'repr' properties
-
-        Args:
-            instance (DataSet): instance of the DataSet
-
-        Returns:
-            str: formatted string
-        """
-        value = self.get_value(instance)
-        repval = self.get_prop_value("display", instance, "repr", None)
-        if repval is not None:
-            return repval
-        else:
-            fmt = self.get_prop_value("display", instance, "format", "%s")
-            fmt = "%s" if fmt is None else fmt
-            func = self.get_prop_value("display", instance, "func", lambda x: x)
-            if (
-                isinstance(fmt, Callable)  # type:ignore
-                and value is not None
-            ):
-                return fmt(func(value))
-            if value is not None:
-                text = self.format_string(instance, value, fmt, func)
-            else:
-                text = ""
-            return text
-
-    def get_name(self) -> str:
-        """Return data item's name
-
-        Returns:
-            str: name
-        """
-        return self._name or ""
-
-    def set_name(self, new_name: str) -> None:
-        """Set data item's name
-
-        Args:
-            new_name (str): new name
-        """
-        self._name = new_name
-
-    def set_help(self, new_help: str) -> None:
-        """Set data item's help text
-
-        Args:
-            new_help (str): new help text
-        """
-        self._help = new_help
-
-    def set_from_string(self, instance: DataSet, string_value: str) -> None:
-        """Set data item's value from specified string
-
-        Args:
-            instance (DataSet): instance of the DataSet
-            string_value (str): string value
-        """
-        value = self.from_string(string_value)
-        self.__set__(instance, value)
-
-    def get_default(self) -> Any:
-        """Return data item's default value
-
-        Returns:
-            Any: default value
-        """
-        return self._default
-
-    def set_default(self, instance: DataSet) -> None:
-        """Set data item's value to default
-
-        Args:
-            instance (DataSet): instance of the DataSet
-        """
-        self.__set__(instance, deepcopy(self._default))
-
-    def accept(self, visitor: object) -> None:
-        """This is the visitor pattern's accept function.
-        It calls the corresponding visit_MYCLASS method
-        of the visitor object.
-
-        Python's allow a generic base class implementation of
-        this method so there's no need to write an accept function
-        for each derived class unless you need to override the
-        default behavior
-
-        Args:
-            visitor (object)
-        """
-        funcname = "visit_" + self.__class__.__name__
-        func = getattr(visitor, funcname)
-        func(self)
-
-    def __set__(self, instance: Any, value: Any):
-        setattr(instance, "_%s" % (self._name), value)
-
-    def __get__(self, instance: Any, klass: type) -> Any | None:
-        if instance is not None:
-            return getattr(instance, "_%s" % (self._name), self._default)
-        else:
-            return self
-
-    def get_value(self, instance: Any) -> Any:
-        """Return data item's value
-
-        Args:
-            instance (Any): instance of the DataSet
-
-        Returns:
-            Any: data item's value
-        """
-        return self.__get__(instance, instance.__class__)
-
-    def check_item(self, instance: Any) -> Any:
-        """Check data item's current value (calling method check_value)
-
-        Args:
-            instance (Any): instance of the DataSet
-
-        Returns:
-            Any: data item's value
-        """
-        value = getattr(instance, "_%s" % (self._name))
-        return self.check_value(value)
-
-    def check_value(self, value: Any) -> bool:
-        """Check if `value` is valid for this data item
-
-        Args:
-            value (Any): value to check
-
-        Returns:
-            bool: value
-        """
-        raise NotImplementedError()
-
-    def from_string(self, string_value: str) -> Any:
-        """Transform string into valid data item's value
-
-        Args:
-            string_value (str): string value
-
-        Returns:
-            Any: data item's value
-        """
-        raise NotImplementedError()
-
-    def bind(self, instance: DataSet) -> DataItemVariable:
-        """Return a DataItemVariable instance bound to the data item
-
-        Args:
-            instance (DataSet): instance of the DataSet
-
-        Returns:
-            DataItemVariable: DataItemVariable instance
-        """
-        return DataItemVariable(self, instance)
-
-    def serialize(
-        self,
-        instance: DataSet,
-        writer: HDF5Writer | JSONWriter | INIWriter,
-    ) -> None:
-        """Serialize this item using the writer object
-
-        This is a default implementation that should work for
-        everything but new datatypes
-
-        Args:
-            instance (DataSet): instance of the DataSet
-            writer (HDF5Writer | JSONWriter | INIWriter): writer object
-        """
-        value = self.get_value(instance)
-        writer.write(value)
-
-    def get_value_from_reader(self, reader: HDF5Reader | JSONReader | INIReader) -> Any:
-        """Reads value from the reader object, inside the try...except
-        statement defined in the base item `deserialize` method
-
-        This method is reimplemented in some child classes
-
-        Args:
-            reader (HDF5Reader | JSONReader | INIReader): reader object
-        """
-        return reader.read_any()
-
-    def deserialize(
-        self,
-        instance: Any,
-        reader: HDF5Reader | JSONReader | INIReader,
-    ) -> None:
-        """Deserialize this item using the reader object
-
-        Default base implementation supposes the reader can
-        detect expected datatype from the stream
-
-        Args:
-            instance (Any): instance of the DataSet
-            reader (HDF5Reader | JSONReader | INIReader): reader object
-        """
-        try:
-            value = self.get_value_from_reader(reader)
-        except KeyError:
-            self.set_default(instance)
-            return
-        except RuntimeError as e:
-            if DEBUG_DESERIALIZE:
-                import traceback
-
-                print("DEBUG_DESERIALIZE enabled in datatypes.py", file=sys.stderr)
-                traceback.print_stack()
-                print(e, file=sys.stderr)
-            self.set_default(instance)
-            return
-        self.__set__(instance, value)
-
-
-class Obj:
-    """An object that helps build default instances for
-    ObjectItems"""
-
-    def __init__(self, **kwargs) -> None:
-        self.__dict__.update(kwargs)
-
-
-class ObjectItem(DataItem):
-    """Simple helper class implementing default
-    for composite objects"""
-
-    klass: type | None = None
-
-    def set_default(self, instance: DataSet) -> None:
-        """Make a copy of the default value
-
-        Args:
-            instance (DataSet): instance of the DataSet
-        """
-        # Avoid circular import
-        # pylint: disable=import-outside-toplevel
-        from guidata.dataset.conv import update_dataset
-
-        if self.klass is not None:
-            value = self.klass()  # pylint: disable=not-callable
-            if self._default is not None:
-                update_dataset(value, self._default)
-            self.__set__(instance, value)
-
-    def deserialize(
-        self,
-        instance: DataSet,
-        reader: HDF5Reader | JSONReader | INIReader,
-    ) -> None:
-        """Deserialize this item using the reader object
-
-        We build a new default object and deserialize it
-
-        Args:
-            instance (DataSet): instance of the DataSet
-            reader (HDF5Reader | JSONReader | INIReader): reader object
-        """
-        if self.klass is not None:
-            value = self.klass()  # pylint: disable=not-callable
-            value.deserialize(reader)
-            self.__set__(instance, value)
-
-
-class DataItemProxy:
-    """
-    Proxy for DataItem objects
-
-    This class is needed to construct GroupItem class
-    (see module guidata.qtwidgets)
-
-    Args:
-        item (DataItem): data item to proxy
-    """
-
-    def __init__(self, item: DataItem):
-        self.item = item
-
-    def __str__(self):
-        return self.item._name + "_proxy: " + self.__class__.__name__
-
-    def get_help(self, instance: DataSet) -> str:
-        """DataItem method proxy
-
-        Args:
-            instance (DataSet): instance of the DataSet
-
-        Returns:
-            str: help string
-        """
-        return self.item.get_help(instance)
-
-    def get_auto_help(self, instance: DataSet) -> str:
-        """DataItem method proxy
-
-        Args:
-            instance (DataSet): instance of the DataSet
-
-        Returns:
-            str: help string
-        """
-        return self.item.get_auto_help(instance)
-
-    def get_string_value(self, instance: DataSet) -> str:
-        """DataItem method proxy
-
-        Args:
-            instance (DataSet): instance of the DataSet
-
-        Returns:
-            str: string value
-        """
-        return self.item.get_string_value(instance)
-
-    def set_from_string(self, instance: DataSet, string_value: str) -> None:
-        """DataItem method proxy
-
-        Args:
-            instance (DataSet): instance of the DataSet
-            string_value (str): string value
-        """
-        self.item.set_from_string(instance, string_value)
-
-    def set_default(self, instance: DataSet) -> None:
-        """DataItem method proxy
-
-        Args:
-            instance (DataSet): instance of the DataSet
-        """
-        self.item.set_default(instance)
-
-    def __set__(self, instance: Any, value: Any):
-        pass
-
-    def accept(self, visitor: object) -> None:
-        """DataItem method proxy
-
-        Args:
-            visitor (object): visitor object
-        """
-        self.item.accept(visitor)
-
-    def get_value(self, instance: DataItem) -> Any:
-        """DataItem method proxy
-
-        Args:
-            instance (DataItem): instance of the DataItem
-
-        Returns:
-            Any: value
-        """
-        return self.item.get_value(instance)
-
-    def check_item(self, instance: DataItem) -> Any:
-        """DataItem method proxy
-
-        Args:
-            instance (DataItem): instance of the DataItem
-
-        Returns:
-            Any: value
-        """
-        return self.item.check_item(instance)
-
-    def check_value(self, value: Any) -> Any:
-        """DataItem method proxy
-
-        Args:
-            value (Any): value
-
-        Returns:
-            Any: value
-        """
-        return self.item.check_value(value)
-
-    def from_string(self, string_value: str) -> Any:
-        """DataItem method proxy
-
-        Args:
-            string_value (str): string value
-
-        Returns:
-            Any: value
-        """
-        return self.item.from_string(string_value)
-
-    def get_prop(self, realm: str, name: str, default=NoDefault) -> Any:
-        """DataItem method proxy
-
-        Args:
-            realm (str): realm
-            name (str): name
-            default (Any): default value
-
-        Returns:
-            Any: value
-        """
-        return self.item.get_prop(realm, name, default)
-
-    def get_prop_value(
-        self, realm, instance: DataSet, name: str, default: Any = NoDefault
-    ) -> Any:
-        """DataItem method proxy
-
-        Args:
-            realm (str): realm
-            instance (DataSet): instance of the DataSet
-            name (str): name
-            default (Any): default value
-
-        Returns:
-            Any: value
-        """
-        return self.item.get_prop_value(realm, instance, name, default)
-
-    def set_prop(self, realm: str, **kwargs) -> DataItem:
-        """DataItem method proxy
-
-        Args:
-            realm (str): realm
-            kwargs: keyword arguments
-
-        Returns:
-            DataItem: data item
-        """  # noqa
-        return self.item.set_prop(realm, **kwargs)
-
-    def bind(self, instance: DataSet) -> DataItemVariable:
-        """DataItem method proxy
-
-        Args:
-            instance (DataSet): instance of the DataSet
-
-        Returns:
-            DataItemVariable: data item variable
-        """
-        return DataItemVariable(self, instance)
-
-
-class DataItemVariable:
-    """An instance of a DataItemVariable represent a binding between
-    an item and a dataset.
-
-    could be called a bound property.
-
-    since DataItem instances are class attributes they need to have a
-    DataSet instance to store their value. This class binds the two
-    together.
-
-    Args:
-        item (DataItem): data item
-        instance (DataSet): instance of the DataSet
-    """
-
-    def __init__(
-        self,
-        item: DataItem,
-        instance: DataSet,
-    ):
-        self.item = item
-        self.instance = instance
-
-    def get_prop_value(self, realm: str, name: str, default: object = NoDefault) -> Any:
-        """DataItem method proxy
-
-        Args:
-            realm (str): realm
-            name (str): name
-            default (object): default value
-
-        Returns:
-            Any: value
-        """
-        return self.item.get_prop_value(realm, self.instance, name, default)
-
-    def get_prop(self, realm: str, name: str, default: type | None = NoDefault) -> Any:
-        """DataItem method proxy
-
-        Args:
-            realm (str): realm
-            name (str): name
-            default (type | None): default value
-
-        Returns:
-            Any: value
-        """
-        return self.item.get_prop(realm, name, default)
-
-    def get_help(self) -> str:
-        """Re-implement DataItem method
-
-        Returns:
-            str: help string
-        """
-        return self.item.get_help(self.instance)
-
-    def get_auto_help(self) -> str:
-        """Re-implement DataItem method
-
-        Returns:
-            str: help string
-        """
-        return self.item.get_auto_help(self.instance)
-
-    def get_string_value(self) -> str:
-        """Return a unicode representation of the item's value
-        obeying 'display' or 'repr' properties
-
-        Returns:
-            str: string value
-        """
-        return self.item.get_string_value(self.instance)
-
-    def set_default(self) -> None:
-        """Re-implement DataItem method"""
-        return self.item.set_default(self.instance)
-
-    def get(self) -> Any:
-        """Re-implement DataItem method
-
-        Returns:
-            Any: value
-        """
-        return self.item.get_value(self.instance)
-
-    def set(self, value: Any) -> None:
-        """Re-implement DataItem method
-
-        Args:
-            value (Any): value
-        """
-        return self.item.__set__(self.instance, value)
-
-    def set_from_string(self, string_value) -> None:
-        """Re-implement DataItem method
-
-        Args:
-            string_value (str): string value
-        """
-        return self.item.set_from_string(self.instance, string_value)
-
-    def check_item(self) -> Any:
-        """Re-implement DataItem method
-
-        Returns:
-            Any: value
-        """
-        return self.item.check_item(self.instance)
-
-    def check_value(self, value) -> Any:
-        """Re-implement DataItem method
-
-        Args:
-            value (Any): value
-
-        Returns:
-            Any: value
-        """
-        return self.item.check_value(value)
-
-    def from_string(self, string_value: str) -> Any:
-        """Re-implement DataItem method
-
-        Args:
-            string_value (str): string value
-
-        Returns:
-            Any: value
-        """
-        return self.item.from_string(string_value)
-
-    def label(self) -> str:
-        """Re-implement DataItem method
-
-        Returns:
-            str: label
-        """
-        return self.item.get_prop("display", "label")
-
-
-def collect_items_in_bases_order(
-    bases: tuple[type], seen: set | None = None
-) -> list[DataItem]:
-    """Collect items in bases order
-
-    Args:
-        bases: tuple of base classes
-        seen: set of already seen items to avoid duplicates
-
-    Returns:
-        List of data items
-    """
-    if seen is None:
-        seen = set()
-    items = []
-    for base in bases:
-        items.extend(collect_items_in_bases_order(base.__bases__, seen))
-        base_dict = getattr(base, "__dict__", {})
-        for name, obj in base_dict.items():
-            if isinstance(obj, DataItem) and name not in seen:
-                items.append(obj)
-                seen.add(name)
-    return items
-
-
-class DataSetMeta(type):
-    """
-    DataSet metaclass
-
-    Create class attribute `_items`: list of the DataSet class attributes,
-    created in the same order as these attributes were written
-    """
-
-    def __new__(cls: type, name: str, bases: Any, dct: dict[str, Any]) -> type:
-        items = {item._name: item for item in collect_items_in_bases_order(bases)}
-        for attrname, value in list(dct.items()):
-            if isinstance(value, DataItem):
-                value.set_name(attrname)
-                if attrname in items:
-                    value._order = items[attrname]._order
-                items[attrname] = value
-        dct["_items"] = list(items.values())
-        return type.__new__(cls, name, bases, dct)
-
-
-Meta_Py3Compat = DataSetMeta("Meta_Py3Compat", (object,), {})
-
-
-AnyDataSet = TypeVar("AnyDataSet", bound="DataSet")
-
-
-class DataSet(metaclass=DataSetMeta):
-    """Construct a DataSet object is a set of DataItem objects
-
-    Args:
-        title (str): title
-        comment (str): comment. Text shown on the top of the first data item
-        icon (str): icon filename as in image search paths
-    """
-
-    _items: list[DataItem] = []
-    __metaclass__ = DataSetMeta  # keep it even with Python 3 (see DataSetMeta)
-
-    def __init__(
-        self,
-        title: str | None = None,
-        comment: str | None = None,
-        icon: str = "",
-        readonly: bool = False,
-    ):
-        self.__comment = comment
-        self.__icon = icon
-        comp_title, comp_comment = self._compute_title_and_comment()
-        if title:
-            self.__title = title
-        else:
-            self.__title = comp_title
-        if comment is None:
-            self.__comment = comp_comment
-        self.__changed = False
-
-        self.__readonly: bool = readonly
-
-        self.set_defaults()
-
-    def get_items(self, copy=False) -> list[DataItem]:
-        """Returns all the DataItem objects from the DataSet instance. Ignore private
-        items that have a name starting with an underscore (e.g. '_private_item = ...')
-
-        Args:
-            copy: If True, deepcopy the DataItem list, else return the original.
-            Defaults to False.
-
-        Returns:
-            _description_
-        """
-        result_items = self._items if not copy else deepcopy(self._items)
-        return list(filter(lambda s: not s.get_name().startswith("_"), result_items))
-
-    @classmethod
-    def create(cls: type[AnyDataSet], **kwargs) -> AnyDataSet:
-        """Create a new instance of the DataSet class
-
-        Args:
-            kwargs: keyword arguments to set the DataItem values
-
-        Returns:
-            DataSet instance
-        """  # noqa
-        instance = cls()
-        for name in kwargs:
-            for item in instance._items:
-                if item._name == name:
-                    setattr(instance, name, kwargs[name])
-                    break
-            else:
-                raise AttributeError(f"Unknown attribute {name}")
-        return instance
-
-    def _get_translation(self):
-        """We try to find the translation function (_) from the module
-        this class was created in
-
-        This function is unused but could be useful to translate strings that
-        cannot be translated at the time they are created.
-        """
-        module = sys.modules[self.__class__.__module__]
-        if hasattr(module, "_"):
-            return module._
-        else:
-            return lambda x: x
-
-    def _compute_title_and_comment(self) -> tuple[str, str | None]:
-        """
-        Private method to compute title and comment of the data set
-        """
-        comp_title = self.__class__.__name__
-        comp_comment = None
-        if self.__doc__:
-            doc_lines = self.__doc__.splitlines()
-            # Remove empty lines at the begining of comment
-            while doc_lines and not doc_lines[0].strip():
-                del doc_lines[0]
-            if doc_lines:
-                comp_title = doc_lines.pop(0).strip()
-            if doc_lines:
-                comp_comment = "\n".join([x.strip() for x in doc_lines])
-        return comp_title, comp_comment
-
-    def get_title(self) -> str:
-        """Return data set title
-
-        Returns:
-            str: title
-        """
-        return self.__title
-
-    def get_comment(self) -> str | None:
-        """Return data set comment
-
-        Returns:
-            str | None: comment
-        """
-        return self.__comment
-
-    def get_icon(self) -> str | None:
-        """Return data set icon
-
-        Returns:
-            str | None: icon
-        """
-        return self.__icon
-
-    def set_defaults(self) -> None:
-        """Set default values"""
-        for item in self._items:
-            item.set_default(self)
-
-    def __str__(self):
-        return self.to_string(debug=False)
-
-    def check(self) -> list[str]:
-        """Check the dataset item values
-
-        Returns:
-            list[str]: list of errors
-        """
-        errors = []
-        for item in self._items:
-            if not item.check_item(self) and item._name is not None:
-                errors.append(item._name)
-        return errors
-
-    def text_edit(self) -> None:
-        """Edit data set with text input only"""
-        from guidata.dataset import textedit
-
-        self.accept(textedit.TextEditVisitor(self))
-
-    def edit(
-        self,
-        parent: QWidget | None = None,
-        apply: Callable | None = None,
-        wordwrap: bool = True,
-        size: QSize | tuple[int, int] | None = None,
-    ) -> DataSetEditDialog:
-        """Open a dialog box to edit data set
-
-        Args:
-            parent: parent widget (default is None, meaning no parent)
-            apply: apply callback (default is None)
-            wordwrap: if True, comment text is wordwrapped
-            size: dialog size (QSize object or integer tuple (width, height))
-        """
-        # Importing those modules here avoids Qt dependency when
-        # guidata is used without Qt
-        # pylint: disable=import-outside-toplevel
-        from guidata.dataset.qtwidgets import DataSetEditDialog
-        from guidata.qthelpers import exec_dialog
-
-        dlg = DataSetEditDialog(
-            self,
-            icon=self.__icon,
-            parent=parent,
-            apply=apply,
-            wordwrap=wordwrap,
-            size=size,
-        )
-
-        return exec_dialog(dlg)
-
-    def view(
-        self,
-        parent: QWidget | None = None,
-        wordwrap: bool = True,
-        size: QSize | tuple[int, int] | None = None,
-    ) -> None:
-        """Open a dialog box to view data set
-
-        Args:
-            parent: parent widget (default is None, meaning no parent)
-            wordwrap: if True, comment text is wordwrapped
-            size: dialog size (QSize object or integer tuple (width, height))
-        """
-        # Importing those modules here avoids Qt dependency when
-        # guidata is used without Qt
-        # pylint: disable=import-outside-toplevel
-        from guidata.dataset.qtwidgets import DataSetShowDialog
-        from guidata.qthelpers import exec_dialog
-
-        dial = DataSetShowDialog(
-            self, icon=self.__icon, parent=parent, wordwrap=wordwrap, size=size
-        )
-        return exec_dialog(dial)
-
-    def is_readonly(self) -> bool:
-        return bool(self.__readonly)
-
-    def set_readonly(self, readonly: bool = True):
-        self.__readonly = readonly
-
-    def to_string(
-        self,
-        debug: bool | None = False,
-        indent: str | None = None,
-        align: bool | None = False,
-        show_hidden: bool | None = True,
-    ) -> str:
-        """Return readable string representation of the data set
-        If debug is True, add more details on data items
-
-        Args:
-            debug (bool): if True, add more details on data items
-            indent (str): indentation string (default is None,
-                meaning no indentation)
-            align (bool): if True, align data items (default is False)
-            show_hidden (bool): if True, show hidden data items
-                (default is True)
-
-        Returns:
-            str: string representation of the data set
-        """
-        if indent is None:
-            indent = "\n    "
-        txt = "%s:" % (self.__title)
-
-        def _get_label(item):
-            if debug:
-                return item._name
-            else:
-                return item.get_prop_value("display", self, "label")
-
-        length = 0
-        if align:
-            for item in self._items:
-                item_length = len(_get_label(item))
-                if item_length > length:
-                    length = item_length
-        for item in self._items:
-            try:
-                hide = item.get_prop_value("display", self, "hide")
-                if not show_hidden and hide is True:
-                    continue
-            except KeyError:
-                pass
-            if isinstance(item, ObjectItem):
-                composite_dataset = item.get_value(self)
-                txt += indent + composite_dataset.to_string(
-                    debug=debug, indent=indent + "  "
-                )
-                continue
-            elif isinstance(item, BeginGroup):
-                txt += "%s%s:" % (indent, item._name)
-                indent += "  "
-                continue
-            elif isinstance(item, EndGroup):
-                indent = indent[:-2]
-                continue
-            value = getattr(self, "_%s" % (item._name))
-            value_str = "-" if value is None else item.get_string_value(self)
-            if debug:
-                label = item._name
-            else:
-                label = item.get_prop_value("display", self, "label")
-            if length and label is not None:
-                label = label.ljust(length)
-            txt += f"{indent}{label}: {value_str}"
-            if debug:
-                txt += " (" + item.__class__.__name__ + ")"
-        return txt
-
-    def accept(self, vis: object) -> None:
-        """Helper function that passes the visitor to the accept methods of all
-        the items in this dataset
-
-        Args:
-            vis (object): visitor object
-        """
-        for item in self._items:
-            item.accept(vis)
-
-    def serialize(self, writer: HDF5Writer | JSONWriter | INIWriter) -> None:
-        """Serialize the dataset
-
-        Args:
-            writer (HDF5Writer | JSONWriter | INIWriter): writer object
-        """
-        for item in self._items:
-            with writer.group(item._name):
-                item.serialize(self, writer)
-
-    def deserialize(self, reader: HDF5Reader | JSONReader | INIReader) -> None:
-        """Deserialize the dataset
-
-        Args:
-            reader (HDF5Reader | JSONReader | INIReader): reader object
-        """
-        for item in self._items:
-            with reader.group(item._name):
-                try:
-                    item.deserialize(self, reader)
-                except RuntimeError as error:
-                    if DEBUG_DESERIALIZE:
-                        import traceback
-
-                        print(
-                            "DEBUG_DESERIALIZE enabled in datatypes.py", file=sys.stderr
-                        )
-                        traceback.print_stack()
-                        print(error, file=sys.stderr)
-                    item.set_default(self)
-
-    def read_config(self, conf: UserConfig, section: str, option: str) -> None:
-        """Read configuration from a UserConfig instance
-
-        Args:
-            conf (UserConfig): UserConfig instance
-            section (str): section name
-            option (str): option name
-        """
-        reader = INIReader(conf, section, option)
-        self.deserialize(reader)
-
-    def write_config(self, conf: UserConfig, section: str, option: str) -> None:
-        """Write configuration to a UserConfig instance
-
-        Args:
-            conf (UserConfig): UserConfig instance
-            section (str): section name
-            option (str): option name
-        """
-        writer = INIWriter(conf, section, option)
-        self.serialize(writer)
-
-    @classmethod
-    def set_global_prop(klass, realm: str, **kwargs) -> None:
-        """Set global properties for all data items in the dataset
-
-        Args:
-            realm (str): realm name
-            kwargs (dict): properties to set
-        """  # noqa
-        for item in klass._items:
-            item.set_prop(realm, **kwargs)
-
-
-class ActivableDataSet(DataSet):
-    """An ActivableDataSet instance must have an "enable" class attribute which
-    will set the active state of the dataset instance
-    (see example in: tests/activable_dataset.py)
-
-    Args:
-        title (str): dataset title (optional)
-        comment (str): dataset comment (optional)
-        icon (str): dataset icon. Default is "" (no icon)
-    """
-
-    _activable = True  # default *instance* attribute value
-    _active = True
-    _activable_prop = GetAttrProp("_activable")
-    _active_prop = GetAttrProp("_active")
-
-    @property
-    @abstractmethod
-    def enable(self) -> DataItem: ...
-
-    def __init__(
-        self,
-        title: str | None = None,
-        comment: str | None = None,
-        icon: str = "",
-    ):
-        DataSet.__init__(self, title, comment, icon)
-
-    @classmethod
-    def active_setup(cls) -> None:
-        """
-        This class method must be called after the child class definition
-        in order to setup the dataset active state
-        """
-        cls.set_global_prop("display", active=cls._active_prop)
-        cls.enable.set_prop(  # type:ignore
-            "display", active=True, hide=cls._activable_prop, store=cls._active_prop
-        )
-
-    def set_activable(self, activable: bool):
-        self._activable = not activable
-        self._active = self.enable
-
-
-class DataSetGroup:
-    """Construct a DataSetGroup object, used to group several datasets together
-
-    Args:
-        datasets (list[DataSet]): list of datasets
-        title (str): group title (optional)
-        icon (str): group icon. Default is "" (no icon)
-
-    This class tries to mimics the DataSet interface.
-
-    The GUI should represent it as a notebook with one page for each
-    contained dataset.
-    """
-
-    ALLOWED_MODES = ("tabs", "table", None)
-
-    def __init__(
-        self,
-        datasets: list[DataSet],
-        title: str | None = None,
-        icon: str = "",
-    ) -> None:
-        self.__icon = icon
-        self.datasets = datasets
-        if title:
-            self.__title = title
-        else:
-            self.__title = self.__class__.__name__
-
-    def __str__(self) -> str:
-        return "\n".join([dataset.__str__() for dataset in self.datasets])
-
-    def get_title(self) -> str:
-        """Return data set group title
-
-        Returns:
-            str: data set group title
-        """
-        return self.__title
-
-    def get_comment(self) -> None:
-        """Return data set group comment --> not implemented (will return None)
-
-        Returns:
-            None: data set group comment
-        """
-        return None
-
-    def get_icon(self) -> str | None:
-        """Return data set icon
-
-        Returns:
-            str | None: data set icon
-        """
-        return self.__icon
-
-    def check(self) -> list[list[str]]:
-        """Check data set group items
-
-        Returns:
-            list[list[str]]: list of errors
-        """
-        return [dataset.check() for dataset in self.datasets]
-
-    def text_edit(self) -> None:
-        """Edit data set with text input only"""
-        raise NotImplementedError()
-
-    def edit(
-        self,
-        parent: QWidget | None = None,
-        apply: Callable | None = None,
-        wordwrap: bool = True,
-        size: QSize | tuple[int, int] | None = None,
-        mode: str | None = None,
-    ) -> int:
-        """Open a dialog box to edit data set
-
-        Args:
-            parent: parent widget. Defaults to None.
-            apply: apply callback. Defaults to None.
-            wordwrap: if True, comment text is wordwrapped
-            size: dialog size (default: None)
-            mode: (str): dialog window style to use. Allowed values are "tabs",
-             "table" and None. Use "tabs" to navigate between datasets with tabs.
-             Use "table" to create a table with one dataset by row (allows
-             dataset editing by double clicking on a row). Defaults to None.
-
-        Returns:
-            int: dialog box return code
-        """
-        # Importing those modules here avoids Qt dependency when
-        # guidata is used without Qt
-        # pylint: disable=import-outside-toplevel
-
-        assert mode in self.ALLOWED_MODES
-
-        from guidata.dataset.qtwidgets import (
-            DataSetGroupEditDialog,
-            DataSetGroupTableEditDialog,
-        )
-        from guidata.qthelpers import exec_dialog
-
-        dial: QDialog
-        if mode in ("tabs", None):
-            dial = DataSetGroupEditDialog(
-                instance=self,  # type: ignore
-                icon=self.__icon,
-                parent=parent,
-                apply=apply,
-                wordwrap=wordwrap,
-                size=size,
-            )
-            return exec_dialog(dial)
-        else:
-            dial = DataSetGroupTableEditDialog(
-                instance=self,
-                icon=self.__icon,
-                parent=parent,
-                apply=apply,
-                wordwrap=wordwrap,
-                size=size,
-            )
-            return exec_dialog(dial)
-
-    def accept(self, vis: object) -> None:
-        """Helper function that passes the visitor to the accept methods of all
-        the items in this dataset
-
-        Args:
-            vis (object): visitor
-        """
-        for dataset in self.datasets:
-            dataset.accept(vis)
-
-    def is_readonly(self) -> bool:
-        """Return True if all datasets in the DataSetGroup are in readonly mode.
-
-        Returns:
-            True if all datasets are in readonly, else False
-        """
-        return all((ds.is_readonly() for ds in self.datasets))
-
-    def set_readonly(self, readonly=True):
-        """Set all datasets of the dataset group to readonly mode
-
-        Args:
-            readonly: Readonly flag. Defaults to True.
-        """
-        _ = [d.set_readonly(readonly) for d in self.datasets]
-
-
-class GroupItem(DataItemProxy):
-    """GroupItem proxy
-
-    Args:
-        item (DataItem): data item
-    """
-
-    def __init__(self, item: DataItem) -> None:
-        DataItemProxy.__init__(self, item)
-        self.group: list[Any] = []
-
-
-class BeginGroup(DataItem):
-    """Data item which does not represent anything
-    but a begin flag to define a data set group
-
-    Args:
-        label (str): group label
-    """
-
-    def __init__(self, label: str) -> None:
-        super().__init__(label)
-
-    def serialize(self, instance, writer) -> None:
-        pass
-
-    def deserialize(self, instance, reader) -> None:
-        pass
-
-    def get_group(self) -> "GroupItem":
-        return GroupItem(self)
-
-
-class EndGroup(DataItem):
-    """Data item which does not represent anything
-    but an end flag to define a data set group
-
-    Args:
-        label (str): group label
-    """
-
-    def __init__(self, label: str) -> None:
-        super().__init__(label)
-
-    def serialize(self, instance, writer) -> None:
-        pass
-
-    def deserialize(self, instance, reader) -> None:
-        pass
-
-
-class TabGroupItem(GroupItem):
-    pass
-
-
-class BeginTabGroup(BeginGroup):
-    """Data item which does not represent anything
-    but a begin flag to define a data set tab group
-
-    Args:
-        label (str): group label
-    """
-
-    def get_group(self) -> "TabGroupItem":
-        return TabGroupItem(self)
-
-
-class EndTabGroup(EndGroup):
-    """Data item which does not represent anything
-    but an end flag to define a data set tab group
-
-    Args:
-        label (str): group label
-    """
-
-    pass
->>>>>>> 72f9e7dc
+# -*- coding: utf-8 -*-
+#
+# Licensed under the terms of the BSD 3-Clause
+# (see guidata/LICENSE for details)
+
+"""
+Data sets
+---------
+
+Defining data sets
+^^^^^^^^^^^^^^^^^^
+
+.. autoclass:: guidata.dataset.DataSet
+    :members:
+
+.. autoclass:: guidata.dataset.DataSetGroup
+    :members:
+
+.. autoclass:: guidata.dataset.ActivableDataSet
+    :members:
+
+Grouping items
+^^^^^^^^^^^^^^
+
+.. autoclass:: guidata.dataset.BeginGroup
+    :members:
+
+.. autoclass:: guidata.dataset.EndGroup
+    :members:
+
+.. autoclass:: guidata.dataset.BeginTabGroup
+    :members:
+
+.. autoclass:: guidata.dataset.EndTabGroup
+    :members:
+
+Handling item properties
+^^^^^^^^^^^^^^^^^^^^^^^^
+
+.. autoclass:: guidata.dataset.ItemProperty
+
+.. autoclass:: guidata.dataset.FormatProp
+    :members:
+
+.. autoclass:: guidata.dataset.GetAttrProp
+    :members:
+
+.. autoclass:: guidata.dataset.ValueProp
+    :members:
+
+.. autoclass:: guidata.dataset.NotProp
+    :members:
+
+.. autoclass:: guidata.dataset.FuncProp
+    :members:
+
+.. autoclass:: guidata.dataset.FuncPropMulti
+    :members:
+"""
+
+# pylint: disable-msg=W0622
+# pylint: disable-msg=W0212
+
+from __future__ import annotations
+
+import re
+import sys
+import warnings
+from abc import ABC, abstractmethod
+from collections.abc import Callable
+from copy import deepcopy
+from typing import TYPE_CHECKING, Any, TypeVar
+
+from guidata.config import ValidationMode, get_validation_mode
+from guidata.io import INIReader, INIWriter
+from guidata.userconfig import UserConfig
+
+DEBUG_DESERIALIZE = False
+
+if TYPE_CHECKING:
+    from qtpy.QtCore import QSize
+    from qtpy.QtWidgets import QDialog, QWidget
+
+    from guidata.dataset.qtwidgets import DataSetEditDialog
+    from guidata.io import HDF5Reader, HDF5Writer, JSONReader, JSONWriter
+
+
+class DataItemValidationWarning(UserWarning):
+    """Warning raised when a DataItem value is invalid
+    and validation mode is 'ENABLED'"""
+
+    pass
+
+
+class NoDefault:
+    pass
+
+
+class ItemProperty:
+    """Base class for item properties
+
+    Args:
+        callable (Callable): callable to use to evaluate the value of the property
+    """
+
+    def __init__(self, callable: Callable) -> None:
+        self.callable = callable
+
+    def __call__(self, instance: DataSet, item: Any, value: Any) -> Any:
+        """Evaluate the value of the property given, the instance,
+        the item and the value maintained in the instance by the item"""
+        return self.callable(instance, item, value)
+
+    def set(self, instance: DataSet, item: Any, value: Any) -> Any:
+        """Sets the value of the property given an instance, item and value
+        Depending on implementation the value will be stored either on the
+        instance, item or self
+
+        Args:
+            instance (DataSet): instance of the DataSet
+            item (Any): item to set the value of
+            value (Any): value to set
+        """
+        raise NotImplementedError
+
+
+FMT_GROUPS = re.compile(r"(?<!%)%\((\w+)\)")
+
+
+class FormatProp(ItemProperty):
+    """A Property that returns a string to help
+    custom read-only representation of items
+
+    Args:
+        fmt (str): format string
+        ignore_error (bool): ignore errors when formatting. Defaults to True.
+    """
+
+    def __init__(self, fmt: str, ignore_error: bool | None = True) -> None:
+        """fmt is a format string
+        it can contain a single anonymous substition or
+        several named substitions.
+        """
+        self.fmt = fmt
+        self.ignore_error = ignore_error
+        self.attrs = FMT_GROUPS.findall(fmt)
+
+    def __call__(self, instance: DataSet, item: DataItem, value: Any) -> Any:
+        if not self.attrs:
+            return self.fmt.format(value)
+        dic = {}
+        for attr in self.attrs:
+            dic[attr] = getattr(instance, attr)
+        try:
+            return self.fmt % dic
+        except TypeError:
+            if not self.ignore_error:
+                print(f"Wrong Format for {item._name} : {self.fmt!r} % {dic!r}")
+                raise
+
+
+class GetAttrProp(ItemProperty):
+    """A property that matches the value of
+    an instance's attribute
+
+    Args:
+        attr (str): attribute to match
+    """
+
+    def __init__(self, attr: str) -> None:
+        self.attr = attr
+
+    def __call__(self, instance: DataSet, item: DataItem, value: Any) -> Any:
+        val = getattr(instance, self.attr)
+        return val
+
+    def set(self, instance: DataSet, item: DataItem, value: Any) -> None:
+        setattr(instance, self.attr, value)
+
+
+class ValueProp(ItemProperty):
+    """A property that retrieves a value stored elsewhere
+
+    Args:
+        value (Any): value to store
+    """
+
+    def __init__(self, value: Any) -> None:
+        self.value = value
+
+    def __call__(self, instance: DataSet, item: DataItem, value: Any) -> Any:
+        return self.value
+
+    def set(self, instance: DataSet, item: DataItem, value: Any) -> None:
+        """Sets the value of the property given an instance, item and value
+
+        Args:
+            instance (DataSet): instance of the DataSet
+            item (Any): item to set the value of
+            value (Any): value to set
+        """
+        self.value = value
+
+
+class NotProp(ItemProperty):
+    """Not property
+
+    Args:
+        prop (ItemProperty): property to negate
+    """
+
+    def __init__(self, prop: ItemProperty):
+        self.property = prop
+
+    def __call__(self, instance: DataSet, item: DataItem, value: Any) -> Any:
+        return not self.property(instance, item, value)
+
+    def set(self, instance: DataSet, item: DataItem, value: Any) -> None:
+        """Sets the value of the property given an instance, item and value
+
+        Args:
+            instance (DataSet): instance of the DataSet
+            item (Any): item to set the value of
+            value (Any): value to set
+        """
+        self.property.set(instance, item, not value)
+
+
+class FuncProp(ItemProperty):
+    """An 'operator property'
+
+    Args:
+        prop (ItemProperty): property to apply function to
+        func (function): function to apply
+        invfunc (function): inverse function (default: func)
+    """
+
+    def __init__(
+        self,
+        prop: ItemProperty,
+        func: Callable,
+        invfunc: Callable | None = None,
+    ) -> None:
+        self.property = prop
+        self.function = func
+        if invfunc is None:
+            invfunc = func
+        self.inverse_function = invfunc
+
+    def __call__(self, instance: DataSet, item: DataItem, value: Any) -> Any:
+        return self.function(self.property(instance, item, value))
+
+    def set(self, instance: DataSet, item: DataItem, value: Any) -> None:
+        """Sets the value of the property given an instance, item and value
+
+        Args:
+            instance (DataSet): instance of the DataSet
+            item (Any): item to set the value of
+            value (Any): value to set
+        """
+        self.property.set(instance, item, self.inverse_function(value))
+
+
+class FuncPropMulti(ItemProperty):
+    """An 'operator property' for multiple properties
+
+    Args:
+        props (list[ItemProperty]): properties to apply function to
+        func (function): function to apply
+        invfunc (function): inverse function (default: func)
+    """
+
+    def __init__(
+        self,
+        props: list[ItemProperty],
+        func: Callable,
+        invfunc: Callable | None = None,
+    ) -> None:
+        self.properties = props
+        self.function = func
+        if invfunc is None:
+            invfunc = func
+        self.inverse_function = invfunc
+
+    def __call__(self, instance: DataSet, item: DataItem, value: Any) -> Any:
+        return self.function(*[prop(instance, item, value) for prop in self.properties])
+
+    def set(self, instance: DataSet, item: DataItem, value: Any) -> None:
+        """Sets the value of the property given an instance, item and value
+
+        Args:
+            instance (DataSet): instance of the DataSet
+            item (Any): item to set the value of
+            value (Any): value to set
+        """
+        for prop in self.properties:
+            prop.set(instance, item, self.inverse_function(value))
+
+
+class DataItem(ABC):
+    """DataSet data item
+
+    Args:
+        label (str): item label
+        default (Any): default value
+        help (str): text displayed on data item's tooltip
+        check (bool): check value (default: True)
+    """
+
+    type = type
+    count = 0
+
+    def __init__(
+        self,
+        label: str,
+        default: Any | None = None,
+        help: str | None = "",
+        check: bool | None = True,
+    ) -> None:
+        self._order = DataItem.count
+        DataItem.count += 1
+        self._name: str | None = None
+        self._default = default
+        self._help = help
+        self._props: dict[
+            Any, Any
+        ] = {}  # a dict realm->dict containing realm-specific properties
+        self.set_prop("display", col=0, colspan=None, row=None, label=label)
+        self.set_prop("data", check_value=check)
+
+    def get_prop(self, realm: str, name: str, default: Any = NoDefault) -> Any:
+        """Get one property of this item
+
+        Args:
+            realm (str): realm name
+            name (str): property name
+            default (Any): default value (default: NoDefault)
+
+        Returns:
+            Any: property value
+        """
+        prop = self._props.get(realm)
+        if not prop:
+            prop = {}
+        if default is NoDefault:
+            return prop[name]
+        return prop.get(name, default)
+
+    def get_prop_value(
+        self, realm: str, instance: DataSet, name: str, default: Any = NoDefault
+    ) -> Any:
+        """Get one property of this item
+
+        Args:
+            realm (str): realm name
+            instance (DataSet): instance of the DataSet
+            name (str): property name
+            default (Any): default value (default: NoDefault)
+
+        Returns:
+            Any: property value
+        """
+        value = self.get_prop(realm, name, default)
+        if isinstance(value, ItemProperty):
+            return value(instance, self, self.get_value(instance))
+        else:
+            return value
+
+    def set_prop(self, realm: str, **kwargs) -> DataItem:
+        """Set one or several properties using the syntax::
+
+            set_prop(name1=value1, ..., nameX=valueX)
+
+        It returns self so that we can assign to the result like this::
+
+            item = Item().set_prop(x=y)
+
+        Args:
+            realm (str): realm name
+            kwargs: properties to set
+
+        Returns:
+            DataItem: self
+        """  # noqa
+        prop = self._props.setdefault(realm, {})
+        prop.update(kwargs)
+        return self
+
+    def set_pos(
+        self, col: int = 0, colspan: int | None = None, row: int | None = None
+    ) -> DataItem:
+        """Set data item's position on a GUI layout
+
+        Args:
+            col (int): column number (default: 0)
+            colspan (int): number of columns (default: None)
+            row (int): row number (default: None)
+        """
+        self.set_prop("display", col=col, colspan=colspan, row=row)
+        return self
+
+    def __str__(self) -> str:
+        return f"{self._name} : {self.__class__.__name__}"
+
+    def get_help(self, instance: DataSet) -> str:
+        """Return data item's tooltip
+
+        Args:
+            instance (DataSet): instance of the DataSet
+
+        Returns:
+            str: tooltip
+        """
+        auto_help = self.get_auto_help(instance)
+        help = self._help or ""
+        if auto_help:
+            help = help + "\n(" + auto_help + ")" if help else auto_help.capitalize()
+        return help
+
+    def get_auto_help(self, instance: DataSet) -> str:
+        """Return the automatically generated part of data item's tooltip
+
+        Args:
+            instance (DataSet): instance of the DataSet
+
+        Returns:
+            str: automatically generated part of tooltip
+        """
+        return ""
+
+    def format_string(self, instance: Any, value: Any, fmt: str, func: Callable) -> str:
+        """Apply format to string representation of the item's value
+
+        Args:
+            instance (Any): instance of the DataSet
+            value (Any): item's value
+            fmt (str): format string
+            func (Callable): function to apply to the value before formatting
+
+        Returns:
+            str: formatted string
+        """
+        return fmt % (func(value),)
+
+    def get_string_value(self, instance: DataSet) -> str:
+        """Return a formatted unicode representation of the item's value
+        obeying 'display' or 'repr' properties
+
+        Args:
+            instance (DataSet): instance of the DataSet
+
+        Returns:
+            str: formatted string
+        """
+        value = self.get_value(instance)
+        repval = self.get_prop_value("display", instance, "repr", None)
+        if repval is not None:
+            return repval
+        else:
+            fmt = self.get_prop_value("display", instance, "format", "%s")
+            fmt = "%s" if fmt is None else fmt
+            func = self.get_prop_value("display", instance, "func", lambda x: x)
+            if (
+                isinstance(fmt, Callable)  # type:ignore
+                and value is not None
+            ):
+                return fmt(func(value))
+            if value is not None:
+                text = self.format_string(instance, value, fmt, func)
+            else:
+                text = ""
+            return text
+
+    def get_name(self) -> str:
+        """Return data item's name
+
+        Returns:
+            str: name
+        """
+        return self._name or ""
+
+    def set_name(self, new_name: str) -> None:
+        """Set data item's name
+
+        Args:
+            new_name (str): new name
+        """
+        self._name = new_name
+
+    def set_help(self, new_help: str) -> None:
+        """Set data item's help text
+
+        Args:
+            new_help (str): new help text
+        """
+        self._help = new_help
+
+    def set_from_string(self, instance: DataSet, string_value: str) -> None:
+        """Set data item's value from specified string
+
+        Args:
+            instance (DataSet): instance of the DataSet
+            string_value (str): string value
+        """
+        value = self.from_string(string_value)
+        self.__set__(instance, value)
+
+    def get_default(self) -> Any:
+        """Return data item's default value
+
+        Returns:
+            Any: default value
+        """
+        return self._default
+
+    def set_default(self, instance: DataSet) -> None:
+        """Set data item's value to default
+
+        Args:
+            instance (DataSet): instance of the DataSet
+        """
+        self.__set__(instance, deepcopy(self._default))
+
+    def accept(self, visitor: object) -> None:
+        """This is the visitor pattern's accept function.
+        It calls the corresponding visit_MYCLASS method
+        of the visitor object.
+
+        Python's allow a generic base class implementation of
+        this method so there's no need to write an accept function
+        for each derived class unless you need to override the
+        default behavior
+
+        Args:
+            visitor (object)
+        """
+        funcname = "visit_" + self.__class__.__name__
+        func = getattr(visitor, funcname)
+        func(self)
+
+    def __set__(self, instance: Any, value: Any) -> None:
+        """Set data item's value
+
+        Args:
+            instance (Any): instance of the DataSet
+            value (Any): value to set
+        """
+        vmode = get_validation_mode()
+        if vmode != ValidationMode.DISABLED:
+            try:
+                self.check_value(value, raise_exception=True)
+            except Exception as exc:
+                msg = f"Checking ({str(self)}): {exc}"
+                if vmode == ValidationMode.ENABLED:
+                    # Show a warning in replacement of the exception
+                    warnings.warn(msg, DataItemValidationWarning)
+                elif vmode == ValidationMode.STRICT:
+                    # Raise an exception if strict validation is enabled
+                    raise ValueError(msg) from exc
+                else:
+                    raise ValueError(f"Unknown validation mode: {vmode}") from exc
+        setattr(instance, "_%s" % (self._name), value)
+
+    def __get__(self, instance: Any, klass: type) -> Any | None:
+        if instance is not None:
+            return getattr(instance, "_%s" % (self._name), self._default)
+        else:
+            return self
+
+    def get_value(self, instance: Any) -> Any:
+        """Return data item's value
+
+        Args:
+            instance (Any): instance of the DataSet
+
+        Returns:
+            Any: data item's value
+        """
+        return self.__get__(instance, instance.__class__)
+
+    def check_item(self, instance: Any) -> bool:
+        """Check data item's current value (calling method check_value)
+
+        Args:
+            instance (Any): instance of the DataSet
+
+        Returns:
+            Any: data item's value
+        """
+        value = getattr(instance, "_%s" % (self._name))
+        return self.check_value(value)
+
+    def check_value(self, value: Any, raise_exception: bool = True) -> bool:
+        """Check if `value` is valid for this data item
+
+        Args:
+            value (Any): value to check
+            raise_exception (bool): if True, raise an exception if the value is invalid.
+            Defaults to True.
+
+        Returns:
+            bool: value
+        """
+        raise NotImplementedError()
+
+    def from_string(self, string_value: str) -> Any:
+        """Transform string into valid data item's value
+
+        Args:
+            string_value (str): string value
+
+        Returns:
+            Any: data item's value
+        """
+        raise NotImplementedError()
+
+    def bind(self, instance: DataSet) -> DataItemVariable:
+        """Return a DataItemVariable instance bound to the data item
+
+        Args:
+            instance (DataSet): instance of the DataSet
+
+        Returns:
+            DataItemVariable: DataItemVariable instance
+        """
+        return DataItemVariable(self, instance)
+
+    def serialize(
+        self,
+        instance: DataSet,
+        writer: HDF5Writer | JSONWriter | INIWriter,
+    ) -> None:
+        """Serialize this item using the writer object
+
+        This is a default implementation that should work for
+        everything but new datatypes
+
+        Args:
+            instance (DataSet): instance of the DataSet
+            writer (HDF5Writer | JSONWriter | INIWriter): writer object
+        """
+        value = self.get_value(instance)
+        writer.write(value)
+
+    def get_value_from_reader(self, reader: HDF5Reader | JSONReader | INIReader) -> Any:
+        """Reads value from the reader object, inside the try...except
+        statement defined in the base item `deserialize` method
+
+        This method is reimplemented in some child classes
+
+        Args:
+            reader (HDF5Reader | JSONReader | INIReader): reader object
+        """
+        return reader.read_any()
+
+    def deserialize(
+        self,
+        instance: Any,
+        reader: HDF5Reader | JSONReader | INIReader,
+    ) -> None:
+        """Deserialize this item using the reader object
+
+        Default base implementation supposes the reader can
+        detect expected datatype from the stream
+
+        Args:
+            instance (Any): instance of the DataSet
+            reader (HDF5Reader | JSONReader | INIReader): reader object
+        """
+        try:
+            value = self.get_value_from_reader(reader)
+        except KeyError:
+            self.set_default(instance)
+            return
+        except RuntimeError as e:
+            if DEBUG_DESERIALIZE:
+                import traceback
+
+                print("DEBUG_DESERIALIZE enabled in datatypes.py", file=sys.stderr)
+                traceback.print_stack()
+                print(e, file=sys.stderr)
+            self.set_default(instance)
+            return
+        self.__set__(instance, value)
+
+
+class Obj:
+    """An object that helps build default instances for
+    ObjectItems"""
+
+    def __init__(self, **kwargs) -> None:
+        self.__dict__.update(kwargs)
+
+
+class ObjectItem(DataItem):
+    """Simple helper class implementing default
+    for composite objects"""
+
+    klass: type | None = None
+
+    def set_default(self, instance: DataSet) -> None:
+        """Make a copy of the default value
+
+        Args:
+            instance (DataSet): instance of the DataSet
+        """
+        # Avoid circular import
+        # pylint: disable=import-outside-toplevel
+        from guidata.dataset.conv import update_dataset
+
+        if self.klass is not None:
+            value = self.klass()  # pylint: disable=not-callable
+            if self._default is not None:
+                update_dataset(value, self._default)
+            self.__set__(instance, value)
+
+    def deserialize(
+        self,
+        instance: DataSet,
+        reader: HDF5Reader | JSONReader | INIReader,
+    ) -> None:
+        """Deserialize this item using the reader object
+
+        We build a new default object and deserialize it
+
+        Args:
+            instance (DataSet): instance of the DataSet
+            reader (HDF5Reader | JSONReader | INIReader): reader object
+        """
+        if self.klass is not None:
+            value = self.klass()  # pylint: disable=not-callable
+            value.deserialize(reader)
+            self.__set__(instance, value)
+
+
+class DataItemProxy:
+    """
+    Proxy for DataItem objects
+
+    This class is needed to construct GroupItem class
+    (see module guidata.qtwidgets)
+
+    Args:
+        item (DataItem): data item to proxy
+    """
+
+    def __init__(self, item: DataItem):
+        self.item = item
+
+    def __str__(self):
+        return self.item._name + "_proxy: " + self.__class__.__name__
+
+    def get_help(self, instance: DataSet) -> str:
+        """DataItem method proxy
+
+        Args:
+            instance (DataSet): instance of the DataSet
+
+        Returns:
+            str: help string
+        """
+        return self.item.get_help(instance)
+
+    def get_auto_help(self, instance: DataSet) -> str:
+        """DataItem method proxy
+
+        Args:
+            instance (DataSet): instance of the DataSet
+
+        Returns:
+            str: help string
+        """
+        return self.item.get_auto_help(instance)
+
+    def get_string_value(self, instance: DataSet) -> str:
+        """DataItem method proxy
+
+        Args:
+            instance (DataSet): instance of the DataSet
+
+        Returns:
+            str: string value
+        """
+        return self.item.get_string_value(instance)
+
+    def set_from_string(self, instance: DataSet, string_value: str) -> None:
+        """DataItem method proxy
+
+        Args:
+            instance (DataSet): instance of the DataSet
+            string_value (str): string value
+        """
+        self.item.set_from_string(instance, string_value)
+
+    def set_default(self, instance: DataSet) -> None:
+        """DataItem method proxy
+
+        Args:
+            instance (DataSet): instance of the DataSet
+        """
+        self.item.set_default(instance)
+
+    def __set__(self, instance: Any, value: Any):
+        pass
+
+    def accept(self, visitor: object) -> None:
+        """DataItem method proxy
+
+        Args:
+            visitor (object): visitor object
+        """
+        self.item.accept(visitor)
+
+    def get_value(self, instance: DataItem) -> Any:
+        """DataItem method proxy
+
+        Args:
+            instance (DataItem): instance of the DataItem
+
+        Returns:
+            Any: value
+        """
+        return self.item.get_value(instance)
+
+    def check_item(self, instance: DataItem) -> bool:
+        """DataItem method proxy
+
+        Args:
+            instance (DataItem): instance of the DataItem
+
+        Returns:
+            Any: value
+        """
+        return self.item.check_item(instance)
+
+    def check_value(self, value: float | int, raise_exception: bool = True) -> bool:
+        """DataItem method proxy
+
+        Args:
+            value (Any): value
+            raise_exception (bool): if True, raise an exception if the value is invalid.
+             Defaults to True.
+
+        Returns:
+            Any: value
+        """
+        return self.item.check_value(value, raise_exception)
+
+    def from_string(self, string_value: str) -> Any:
+        """DataItem method proxy
+
+        Args:
+            string_value (str): string value
+
+        Returns:
+            Any: value
+        """
+        return self.item.from_string(string_value)
+
+    def get_prop(self, realm: str, name: str, default=NoDefault) -> Any:
+        """DataItem method proxy
+
+        Args:
+            realm (str): realm
+            name (str): name
+            default (Any): default value
+
+        Returns:
+            Any: value
+        """
+        return self.item.get_prop(realm, name, default)
+
+    def get_prop_value(
+        self, realm, instance: DataSet, name: str, default: Any = NoDefault
+    ) -> Any:
+        """DataItem method proxy
+
+        Args:
+            realm (str): realm
+            instance (DataSet): instance of the DataSet
+            name (str): name
+            default (Any): default value
+
+        Returns:
+            Any: value
+        """
+        return self.item.get_prop_value(realm, instance, name, default)
+
+    def set_prop(self, realm: str, **kwargs) -> DataItem:
+        """DataItem method proxy
+
+        Args:
+            realm (str): realm
+            kwargs: keyword arguments
+
+        Returns:
+            DataItem: data item
+        """  # noqa
+        return self.item.set_prop(realm, **kwargs)
+
+    def bind(self, instance: DataSet) -> DataItemVariable:
+        """DataItem method proxy
+
+        Args:
+            instance (DataSet): instance of the DataSet
+
+        Returns:
+            DataItemVariable: data item variable
+        """
+        return DataItemVariable(self, instance)
+
+
+class DataItemVariable:
+    """An instance of a DataItemVariable represent a binding between
+    an item and a dataset.
+
+    could be called a bound property.
+
+    since DataItem instances are class attributes they need to have a
+    DataSet instance to store their value. This class binds the two
+    together.
+
+    Args:
+        item (DataItem): data item
+        instance (DataSet): instance of the DataSet
+    """
+
+    def __init__(
+        self,
+        item: DataItem,
+        instance: DataSet,
+    ):
+        self.item = item
+        self.instance = instance
+
+    def get_prop_value(self, realm: str, name: str, default: object = NoDefault) -> Any:
+        """DataItem method proxy
+
+        Args:
+            realm (str): realm
+            name (str): name
+            default (object): default value
+
+        Returns:
+            Any: value
+        """
+        return self.item.get_prop_value(realm, self.instance, name, default)
+
+    def get_prop(self, realm: str, name: str, default: type | None = NoDefault) -> Any:
+        """DataItem method proxy
+
+        Args:
+            realm (str): realm
+            name (str): name
+            default (type | None): default value
+
+        Returns:
+            Any: value
+        """
+        return self.item.get_prop(realm, name, default)
+
+    def get_help(self) -> str:
+        """Re-implement DataItem method
+
+        Returns:
+            str: help string
+        """
+        return self.item.get_help(self.instance)
+
+    def get_auto_help(self) -> str:
+        """Re-implement DataItem method
+
+        Returns:
+            str: help string
+        """
+        return self.item.get_auto_help(self.instance)
+
+    def get_string_value(self) -> str:
+        """Return a unicode representation of the item's value
+        obeying 'display' or 'repr' properties
+
+        Returns:
+            str: string value
+        """
+        return self.item.get_string_value(self.instance)
+
+    def set_default(self) -> None:
+        """Re-implement DataItem method"""
+        return self.item.set_default(self.instance)
+
+    def get(self) -> Any:
+        """Re-implement DataItem method
+
+        Returns:
+            Any: value
+        """
+        return self.item.get_value(self.instance)
+
+    def set(self, value: Any) -> None:
+        """Re-implement DataItem method
+
+        Args:
+            value (Any): value
+        """
+        return self.item.__set__(self.instance, value)
+
+    def set_from_string(self, string_value) -> None:
+        """Re-implement DataItem method
+
+        Args:
+            string_value (str): string value
+        """
+        return self.item.set_from_string(self.instance, string_value)
+
+    def check_item(self) -> bool:
+        """Re-implement DataItem method
+
+        Returns:
+            Any: value
+        """
+        return self.item.check_item(self.instance)
+
+    def check_value(self, value: float | int, raise_exception: bool = True) -> bool:
+        """Re-implement DataItem method
+
+        Args:
+            value (Any): value
+            raise_exception (bool): if True, raise an exception if the value is invalid.
+             Defaults to True.
+
+        Returns:
+            Any: value
+        """
+        return self.item.check_value(value, raise_exception)
+
+    def from_string(self, string_value: str) -> Any:
+        """Re-implement DataItem method
+
+        Args:
+            string_value (str): string value
+
+        Returns:
+            Any: value
+        """
+        return self.item.from_string(string_value)
+
+    def label(self) -> str:
+        """Re-implement DataItem method
+
+        Returns:
+            str: label
+        """
+        return self.item.get_prop("display", "label")
+
+
+class DataSetMeta(type):
+    """
+    DataSet metaclass
+
+    Create class attribute `_items`: list of the DataSet class attributes,
+    created in the same order as these attributes were written
+    """
+
+    def __new__(cls: type, name: str, bases: Any, dct: dict[str, Any]) -> type:
+        items = {}
+        for base in bases:
+            if getattr(base, "__metaclass__", None) is DataSetMeta:
+                for item in base._items:
+                    items[item._name] = item
+
+        for attrname, value in list(dct.items()):
+            if isinstance(value, DataItem):
+                value.set_name(attrname)
+                if attrname in items:
+                    value._order = items[attrname]._order
+                items[attrname] = value
+        items_list = list(items.values())
+        items_list.sort(key=lambda x: x._order)
+
+        dct["_items"] = items_list
+        return type.__new__(cls, name, bases, dct)
+
+
+Meta_Py3Compat = DataSetMeta("Meta_Py3Compat", (object,), {})
+
+
+AnyDataSet = TypeVar("AnyDataSet", bound="DataSet")
+
+
+class DataSet(metaclass=DataSetMeta):
+    """Construct a DataSet object is a set of DataItem objects
+
+    Args:
+        title (str): title
+        comment (str): comment. Text shown on the top of the first data item
+        icon (str): icon filename as in image search paths
+    """
+
+    _items: list[DataItem] = []
+    __metaclass__ = DataSetMeta  # keep it even with Python 3 (see DataSetMeta)
+
+    def __init__(
+        self,
+        title: str | None = None,
+        comment: str | None = None,
+        icon: str = "",
+        readonly: bool = False,
+    ):
+        self.__comment = comment
+        self.__icon = icon
+        comp_title, comp_comment = self._compute_title_and_comment()
+        if title:
+            self.__title = title
+        else:
+            self.__title = comp_title
+        if comment is None:
+            self.__comment = comp_comment
+        self.__changed = False
+
+        self.__readonly: bool = readonly
+
+        self.set_defaults()
+
+    def get_items(self, copy=False) -> list[DataItem]:
+        """Returns all the DataItem objects from the DataSet instance. Ignore private
+        items that have a name starting with an underscore (e.g. '_private_item = ...')
+
+        Args:
+            copy: If True, deepcopy the DataItem list, else return the original.
+            Defaults to False.
+
+        Returns:
+            _description_
+        """
+        result_items = self._items if not copy else deepcopy(self._items)
+        return list(filter(lambda s: not s.get_name().startswith("_"), result_items))
+
+    @classmethod
+    def create(cls: type[AnyDataSet], **kwargs) -> AnyDataSet:
+        """Create a new instance of the DataSet class
+
+        Args:
+            kwargs: keyword arguments to set the DataItem values
+
+        Returns:
+            DataSet instance
+        """  # noqa
+        instance = cls()
+        for name in kwargs:
+            for item in instance._items:
+                if item._name == name:
+                    setattr(instance, name, kwargs[name])
+                    break
+            else:
+                raise AttributeError(f"Unknown attribute {name}")
+        return instance
+
+    def _get_translation(self):
+        """We try to find the translation function (_) from the module
+        this class was created in
+
+        This function is unused but could be useful to translate strings that
+        cannot be translated at the time they are created.
+        """
+        module = sys.modules[self.__class__.__module__]
+        if hasattr(module, "_"):
+            return module._
+        else:
+            return lambda x: x
+
+    def _compute_title_and_comment(self) -> tuple[str, str | None]:
+        """
+        Private method to compute title and comment of the data set
+        """
+        comp_title = self.__class__.__name__
+        comp_comment = None
+        if self.__doc__:
+            doc_lines = self.__doc__.splitlines()
+            # Remove empty lines at the begining of comment
+            while doc_lines and not doc_lines[0].strip():
+                del doc_lines[0]
+            if doc_lines:
+                comp_title = doc_lines.pop(0).strip()
+            if doc_lines:
+                comp_comment = "\n".join([x.strip() for x in doc_lines])
+        return comp_title, comp_comment
+
+    def get_title(self) -> str:
+        """Return data set title
+
+        Returns:
+            str: title
+        """
+        return self.__title
+
+    def get_comment(self) -> str | None:
+        """Return data set comment
+
+        Returns:
+            str | None: comment
+        """
+        return self.__comment
+
+    def get_icon(self) -> str | None:
+        """Return data set icon
+
+        Returns:
+            str | None: icon
+        """
+        return self.__icon
+
+    def set_defaults(self) -> None:
+        """Set default values"""
+        for item in self._items:
+            item.set_default(self)
+
+    def __str__(self):
+        return self.to_string(debug=False)
+
+    def check(self) -> list[str]:
+        """Check the dataset item values
+
+        Returns:
+            list[str]: list of errors
+        """
+        errors = []
+        for item in self._items:
+            if not item.check_item(self) and item._name is not None:
+                errors.append(item._name)
+        return errors
+
+    def text_edit(self) -> None:
+        """Edit data set with text input only"""
+        from guidata.dataset import textedit
+
+        self.accept(textedit.TextEditVisitor(self))
+
+    def edit(
+        self,
+        parent: QWidget | None = None,
+        apply: Callable | None = None,
+        wordwrap: bool = True,
+        size: QSize | tuple[int, int] | None = None,
+    ) -> DataSetEditDialog:
+        """Open a dialog box to edit data set
+
+        Args:
+            parent: parent widget (default is None, meaning no parent)
+            apply: apply callback (default is None)
+            wordwrap: if True, comment text is wordwrapped
+            size: dialog size (QSize object or integer tuple (width, height))
+        """
+        # Importing those modules here avoids Qt dependency when
+        # guidata is used without Qt
+        # pylint: disable=import-outside-toplevel
+        from guidata.dataset.qtwidgets import DataSetEditDialog
+        from guidata.qthelpers import exec_dialog
+
+        dlg = DataSetEditDialog(
+            self,
+            icon=self.__icon,
+            parent=parent,
+            apply=apply,
+            wordwrap=wordwrap,
+            size=size,
+        )
+
+        return exec_dialog(dlg)
+
+    def view(
+        self,
+        parent: QWidget | None = None,
+        wordwrap: bool = True,
+        size: QSize | tuple[int, int] | None = None,
+    ) -> None:
+        """Open a dialog box to view data set
+
+        Args:
+            parent: parent widget (default is None, meaning no parent)
+            wordwrap: if True, comment text is wordwrapped
+            size: dialog size (QSize object or integer tuple (width, height))
+        """
+        # Importing those modules here avoids Qt dependency when
+        # guidata is used without Qt
+        # pylint: disable=import-outside-toplevel
+        from guidata.dataset.qtwidgets import DataSetShowDialog
+        from guidata.qthelpers import exec_dialog
+
+        dial = DataSetShowDialog(
+            self, icon=self.__icon, parent=parent, wordwrap=wordwrap, size=size
+        )
+        return exec_dialog(dial)
+
+    def is_readonly(self) -> bool:
+        return bool(self.__readonly)
+
+    def set_readonly(self, readonly: bool = True):
+        self.__readonly = readonly
+
+    def to_string(
+        self,
+        debug: bool | None = False,
+        indent: str | None = None,
+        align: bool | None = False,
+        show_hidden: bool | None = True,
+    ) -> str:
+        """Return readable string representation of the data set
+        If debug is True, add more details on data items
+
+        Args:
+            debug (bool): if True, add more details on data items
+            indent (str): indentation string (default is None,
+                meaning no indentation)
+            align (bool): if True, align data items (default is False)
+            show_hidden (bool): if True, show hidden data items
+                (default is True)
+
+        Returns:
+            str: string representation of the data set
+        """
+        if indent is None:
+            indent = "\n    "
+        txt = "%s:" % (self.__title)
+
+        def _get_label(item):
+            if debug:
+                return item._name
+            else:
+                return item.get_prop_value("display", self, "label")
+
+        length = 0
+        if align:
+            for item in self._items:
+                item_length = len(_get_label(item))
+                if item_length > length:
+                    length = item_length
+        for item in self._items:
+            try:
+                hide = item.get_prop_value("display", self, "hide")
+                if not show_hidden and hide is True:
+                    continue
+            except KeyError:
+                pass
+            if isinstance(item, ObjectItem):
+                composite_dataset = item.get_value(self)
+                txt += indent + composite_dataset.to_string(
+                    debug=debug, indent=indent + "  "
+                )
+                continue
+            elif isinstance(item, BeginGroup):
+                txt += "%s%s:" % (indent, item._name)
+                indent += "  "
+                continue
+            elif isinstance(item, EndGroup):
+                indent = indent[:-2]
+                continue
+            value = getattr(self, "_%s" % (item._name))
+            value_str = "-" if value is None else item.get_string_value(self)
+            if debug:
+                label = item._name
+            else:
+                label = item.get_prop_value("display", self, "label")
+            if length and label is not None:
+                label = label.ljust(length)
+            txt += f"{indent}{label}: {value_str}"
+            if debug:
+                txt += " (" + item.__class__.__name__ + ")"
+        return txt
+
+    def accept(self, vis: object) -> None:
+        """Helper function that passes the visitor to the accept methods of all
+        the items in this dataset
+
+        Args:
+            vis (object): visitor object
+        """
+        for item in self._items:
+            item.accept(vis)
+
+    def serialize(self, writer: HDF5Writer | JSONWriter | INIWriter) -> None:
+        """Serialize the dataset
+
+        Args:
+            writer (HDF5Writer | JSONWriter | INIWriter): writer object
+        """
+        for item in self._items:
+            with writer.group(item._name):
+                item.serialize(self, writer)
+
+    def deserialize(self, reader: HDF5Reader | JSONReader | INIReader) -> None:
+        """Deserialize the dataset
+
+        Args:
+            reader (HDF5Reader | JSONReader | INIReader): reader object
+        """
+        for item in self._items:
+            with reader.group(item._name):
+                try:
+                    item.deserialize(self, reader)
+                except RuntimeError as error:
+                    if DEBUG_DESERIALIZE:
+                        import traceback
+
+                        print(
+                            "DEBUG_DESERIALIZE enabled in datatypes.py", file=sys.stderr
+                        )
+                        traceback.print_stack()
+                        print(error, file=sys.stderr)
+                    item.set_default(self)
+
+    def read_config(self, conf: UserConfig, section: str, option: str) -> None:
+        """Read configuration from a UserConfig instance
+
+        Args:
+            conf (UserConfig): UserConfig instance
+            section (str): section name
+            option (str): option name
+        """
+        reader = INIReader(conf, section, option)
+        self.deserialize(reader)
+
+    def write_config(self, conf: UserConfig, section: str, option: str) -> None:
+        """Write configuration to a UserConfig instance
+
+        Args:
+            conf (UserConfig): UserConfig instance
+            section (str): section name
+            option (str): option name
+        """
+        writer = INIWriter(conf, section, option)
+        self.serialize(writer)
+
+    @classmethod
+    def set_global_prop(klass, realm: str, **kwargs) -> None:
+        """Set global properties for all data items in the dataset
+
+        Args:
+            realm (str): realm name
+            kwargs (dict): properties to set
+        """  # noqa
+        for item in klass._items:
+            item.set_prop(realm, **kwargs)
+
+
+class ActivableDataSet(DataSet):
+    """An ActivableDataSet instance must have an "enable" class attribute which
+    will set the active state of the dataset instance
+    (see example in: tests/activable_dataset.py)
+
+    Args:
+        title (str): dataset title (optional)
+        comment (str): dataset comment (optional)
+        icon (str): dataset icon. Default is "" (no icon)
+    """
+
+    _activable = True  # default *instance* attribute value
+    _active = True
+    _activable_prop = GetAttrProp("_activable")
+    _active_prop = GetAttrProp("_active")
+
+    @property
+    @abstractmethod
+    def enable(self) -> DataItem: ...
+
+    def __init__(
+        self,
+        title: str | None = None,
+        comment: str | None = None,
+        icon: str = "",
+    ):
+        DataSet.__init__(self, title, comment, icon)
+
+    @classmethod
+    def active_setup(cls) -> None:
+        """
+        This class method must be called after the child class definition
+        in order to setup the dataset active state
+        """
+        cls.set_global_prop("display", active=cls._active_prop)
+        cls.enable.set_prop(  # type:ignore
+            "display", active=True, hide=cls._activable_prop, store=cls._active_prop
+        )
+
+    def set_activable(self, activable: bool):
+        self._activable = not activable
+        self._active = self.enable
+
+
+class DataSetGroup:
+    """Construct a DataSetGroup object, used to group several datasets together
+
+    Args:
+        datasets (list[DataSet]): list of datasets
+        title (str): group title (optional)
+        icon (str): group icon. Default is "" (no icon)
+
+    This class tries to mimics the DataSet interface.
+
+    The GUI should represent it as a notebook with one page for each
+    contained dataset.
+    """
+
+    ALLOWED_MODES = ("tabs", "table", None)
+
+    def __init__(
+        self,
+        datasets: list[DataSet],
+        title: str | None = None,
+        icon: str = "",
+    ) -> None:
+        self.__icon = icon
+        self.datasets = datasets
+        if title:
+            self.__title = title
+        else:
+            self.__title = self.__class__.__name__
+
+    def __str__(self) -> str:
+        return "\n".join([dataset.__str__() for dataset in self.datasets])
+
+    def get_title(self) -> str:
+        """Return data set group title
+
+        Returns:
+            str: data set group title
+        """
+        return self.__title
+
+    def get_comment(self) -> None:
+        """Return data set group comment --> not implemented (will return None)
+
+        Returns:
+            None: data set group comment
+        """
+        return None
+
+    def get_icon(self) -> str | None:
+        """Return data set icon
+
+        Returns:
+            str | None: data set icon
+        """
+        return self.__icon
+
+    def check(self) -> list[list[str]]:
+        """Check data set group items
+
+        Returns:
+            list[list[str]]: list of errors
+        """
+        return [dataset.check() for dataset in self.datasets]
+
+    def text_edit(self) -> None:
+        """Edit data set with text input only"""
+        raise NotImplementedError()
+
+    def edit(
+        self,
+        parent: QWidget | None = None,
+        apply: Callable | None = None,
+        wordwrap: bool = True,
+        size: QSize | tuple[int, int] | None = None,
+        mode: str | None = None,
+    ) -> int:
+        """Open a dialog box to edit data set
+
+        Args:
+            parent: parent widget. Defaults to None.
+            apply: apply callback. Defaults to None.
+            wordwrap: if True, comment text is wordwrapped
+            size: dialog size (default: None)
+            mode: (str): dialog window style to use. Allowed values are "tabs",
+             "table" and None. Use "tabs" to navigate between datasets with tabs.
+             Use "table" to create a table with one dataset by row (allows
+             dataset editing by double clicking on a row). Defaults to None.
+
+        Returns:
+            int: dialog box return code
+        """
+        # Importing those modules here avoids Qt dependency when
+        # guidata is used without Qt
+        # pylint: disable=import-outside-toplevel
+
+        assert mode in self.ALLOWED_MODES
+
+        from guidata.dataset.qtwidgets import (
+            DataSetGroupEditDialog,
+            DataSetGroupTableEditDialog,
+        )
+        from guidata.qthelpers import exec_dialog
+
+        dial: QDialog
+        if mode in ("tabs", None):
+            dial = DataSetGroupEditDialog(
+                instance=self,  # type: ignore
+                icon=self.__icon,
+                parent=parent,
+                apply=apply,
+                wordwrap=wordwrap,
+                size=size,
+            )
+            return exec_dialog(dial)
+        else:
+            dial = DataSetGroupTableEditDialog(
+                instance=self,
+                icon=self.__icon,
+                parent=parent,
+                apply=apply,
+                wordwrap=wordwrap,
+                size=size,
+            )
+            return exec_dialog(dial)
+
+    def accept(self, vis: object) -> None:
+        """Helper function that passes the visitor to the accept methods of all
+        the items in this dataset
+
+        Args:
+            vis (object): visitor
+        """
+        for dataset in self.datasets:
+            dataset.accept(vis)
+
+    def is_readonly(self) -> bool:
+        """Return True if all datasets in the DataSetGroup are in readonly mode.
+
+        Returns:
+            True if all datasets are in readonly, else False
+        """
+        return all((ds.is_readonly() for ds in self.datasets))
+
+    def set_readonly(self, readonly=True):
+        """Set all datasets of the dataset group to readonly mode
+
+        Args:
+            readonly: Readonly flag. Defaults to True.
+        """
+        _ = [d.set_readonly(readonly) for d in self.datasets]
+
+
+class GroupItem(DataItemProxy):
+    """GroupItem proxy
+
+    Args:
+        item (DataItem): data item
+    """
+
+    def __init__(self, item: DataItem) -> None:
+        DataItemProxy.__init__(self, item)
+        self.group: list[Any] = []
+
+
+class BeginGroup(DataItem):
+    """Data item which does not represent anything
+    but a begin flag to define a data set group
+
+    Args:
+        label (str): group label
+    """
+
+    def __init__(self, label: str) -> None:
+        super().__init__(label)
+
+    def serialize(self, instance, writer) -> None:
+        pass
+
+    def deserialize(self, instance, reader) -> None:
+        pass
+
+    def get_group(self) -> "GroupItem":
+        return GroupItem(self)
+
+
+class EndGroup(DataItem):
+    """Data item which does not represent anything
+    but an end flag to define a data set group
+
+    Args:
+        label (str): group label
+    """
+
+    def __init__(self, label: str) -> None:
+        super().__init__(label)
+
+    def serialize(self, instance, writer) -> None:
+        pass
+
+    def deserialize(self, instance, reader) -> None:
+        pass
+
+
+class TabGroupItem(GroupItem):
+    pass
+
+
+class BeginTabGroup(BeginGroup):
+    """Data item which does not represent anything
+    but a begin flag to define a data set tab group
+
+    Args:
+        label (str): group label
+    """
+
+    def get_group(self) -> "TabGroupItem":
+        return TabGroupItem(self)
+
+
+class EndTabGroup(EndGroup):
+    """Data item which does not represent anything
+    but an end flag to define a data set tab group
+
+    Args:
+        label (str): group label
+    """
+
+    pass